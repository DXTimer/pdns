--- conflicted
+++ resolved
@@ -518,11 +518,7 @@
   bbd->d_loaded = true;
   bbd->d_checknow = false;
   bbd->d_status = "parsed into memory at " + nowTime();
-<<<<<<< HEAD
-  bbd->d_records = LookButDontTouch<recordstorage_t>(records);
-=======
   bbd->d_records = LookButDontTouch<recordstorage_t>(std::move(records));
->>>>>>> 9bcee8d1
   bbd->d_nsec3zone = nsec3zone;
   bbd->d_nsec3param = ns3pr;
 }
