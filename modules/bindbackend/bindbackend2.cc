--- conflicted
+++ resolved
@@ -56,7 +56,7 @@
 #include "pdns/auth-zonecache.hh"
 #include "pdns/auth-caches.hh"
 
-/* 
+/*
    All instances of this backend share one s_state, which is indexed by zone name and zone id.
    The s_state is protected by a read/write lock, and the goal it to only interact with it briefly.
    When a query comes in, we take a read lock and COPY the best zone to answer from s_state (BB2DomainInfo object)
@@ -761,15 +761,9 @@
 
   if (loadZones) {
     loadConfig();
-<<<<<<< HEAD
-    s_first=0;
-  }
-  
-=======
     s_first = 0;
   }
 
->>>>>>> e533e103
   DynListener::registerFunc("BIND-RELOAD-NOW", &DLReloadNowHandler, "bindbackend: reload domains", "<domains>");
   DynListener::registerFunc("BIND-DOMAIN-STATUS", &DLDomStatusHandler, "bindbackend: list status of all domains", "[domains]");
   DynListener::registerFunc("BIND-DOMAIN-EXTENDED-STATUS", &DLDomExtendedStatusHandler, "bindbackend: list the extended status of all domains", "[domains]");
