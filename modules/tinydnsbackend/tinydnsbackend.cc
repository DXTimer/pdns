/*
 * This file is part of PowerDNS or dnsdist.
 * Copyright -- PowerDNS.COM B.V. and its contributors
 *
 * This program is free software; you can redistribute it and/or modify
 * it under the terms of version 2 of the GNU General Public License as
 * published by the Free Software Foundation.
 *
 * In addition, for the avoidance of any doubt, permission is granted to
 * link this program with OpenSSL and to (re)distribute the binaries
 * produced as the result of such linking.
 *
 * This program is distributed in the hope that it will be useful,
 * but WITHOUT ANY WARRANTY; without even the implied warranty of
 * MERCHANTABILITY or FITNESS FOR A PARTICULAR PURPOSE.  See the
 * GNU General Public License for more details.
 *
 * You should have received a copy of the GNU General Public License
 * along with this program; if not, write to the Free Software
 * Foundation, Inc., 51 Franklin Street, Fifth Floor, Boston, MA 02110-1301 USA.
 */
#ifdef HAVE_CONFIG_H
#include "config.h"
#endif
#include "tinydnsbackend.hh"
#include "pdns/misc.hh"
#include "pdns/dnsrecords.hh"
#include <utility>

static string backendname = "[TinyDNSBackend] ";
uint32_t TinyDNSBackend::s_lastId;
LockGuarded<TinyDNSBackend::TDI_suffix_t> TinyDNSBackend::s_domainInfo;

vector<string> TinyDNSBackend::getLocations()
{
  vector<string> ret;

  if (!d_dnspacket) {
    return ret;
  }

  //TODO: We do not have IPv6 support.
  Netmask remote = d_dnspacket->getRealRemote();
  if (remote.getBits() != 32) {
    return ret;
  }

  unsigned long addr = remote.getNetwork().sin4.sin_addr.s_addr;

  char key[6];
  key[0] = '\000';
  key[1] = '\045';
  key[2] = (addr)&0xff;
  key[3] = (addr >> 8) & 0xff;
  key[4] = (addr >> 16) & 0xff;
  key[5] = (addr >> 24) & 0xff;

  for (int i = 4; i >= 0; i--) {
    string searchkey(key, i + 2);
    try {
      auto reader = std::make_unique<CDB>(getArg("dbfile"));
      ret = reader->findall(searchkey);
    }
    catch (const std::exception& e) {
      g_log << Logger::Error << e.what() << endl;
      throw PDNSException(e.what());
    }

    //Biggest item wins, so when we find something, we can jump out.
    if (ret.size() > 0) {
      break;
    }
  }

  return ret;
}

TinyDNSBackend::TinyDNSBackend(const string& suffix)
{
  setArgPrefix("tinydns" + suffix);
  d_suffix = suffix;
  d_locations = mustDo("locations");
  d_ignorebogus = mustDo("ignore-bogus-records");
  d_taiepoch = 4611686018427387904ULL + getArgAsNum("tai-adjust");
  d_dnspacket = NULL;
  d_cdbReader = NULL;
  d_isAxfr = false;
  d_isWildcardQuery = false;
}

void TinyDNSBackend::getUpdatedMasters(vector<DomainInfo>* retDomains)
{
  auto domainInfo = s_domainInfo.lock(); //TODO: We could actually lock less if we do it per suffix.
  if (!domainInfo->count(d_suffix)) {
    TDI_t tmp;
    domainInfo->emplace(d_suffix, tmp);
  }

  TDI_t* domains = &(*domainInfo)[d_suffix];

  vector<DomainInfo> allDomains;
  getAllDomains(&allDomains, true, false);
  if (domains->size() == 0 && !mustDo("notify-on-startup")) {
    for (vector<DomainInfo>::iterator di = allDomains.begin(); di != allDomains.end(); ++di) {
      di->notified_serial = 0;
    }
  }

  for (vector<DomainInfo>::iterator di = allDomains.begin(); di != allDomains.end(); ++di) {
    TDIByZone_t& zone_index = domains->get<tag_zone>();
    TDIByZone_t::iterator itByZone = zone_index.find(di->zone);
    if (itByZone == zone_index.end()) {
      s_lastId++;

      TinyDomainInfo tmp;
      tmp.zone = di->zone;
      tmp.id = s_lastId;
      tmp.notified_serial = di->serial;
      domains->insert(tmp);

      di->id = s_lastId;
      if (di->notified_serial > 0) {
        retDomains->push_back(*di);
      }
    }
    else {
      if (itByZone->notified_serial < di->serial) {
        di->id = itByZone->id;
        retDomains->push_back(*di);
      }
    }
  }
}

void TinyDNSBackend::setNotified(uint32_t id, uint32_t serial)
{
  auto domainInfo = s_domainInfo.lock();
  if (!domainInfo->count(d_suffix)) {
    throw PDNSException("Can't get list of domains to set the serial.");
  }
  TDI_t* domains = &(*domainInfo)[d_suffix];
  TDIById_t& domain_index = domains->get<tag_domainid>();
  TDIById_t::iterator itById = domain_index.find(id);
  if (itById == domain_index.end()) {
    g_log << Logger::Error << backendname << "Received updated serial(" << serial << "), but domain ID (" << id << ") is not known in this backend." << endl;
  }
  else {
    DLOG(g_log << Logger::Debug << backendname << "Setting serial for " << itById->zone << " to " << serial << endl);
    domain_index.modify(itById, TDI_SerialModifier(serial));
  }
  (*domainInfo)[d_suffix] = *domains;
}

void TinyDNSBackend::getAllDomains(vector<DomainInfo>* domains, bool getSerial, bool include_disabled)
{
  d_isAxfr = true;
  d_isGetDomains = true;
  d_dnspacket = NULL;

  try {
    d_cdbReader = std::make_unique<CDB>(getArg("dbfile"));
  }
  catch (const std::exception& e) {
    g_log << Logger::Error << e.what() << endl;
    throw PDNSException(e.what());
  }

  d_cdbReader->searchAll();
  DNSResourceRecord rr;
  std::unordered_set<DNSName> dupcheck;

  while (get(rr)) {
    if (rr.qtype.getCode() == QType::SOA && dupcheck.insert(rr.qname).second) {
      DomainInfo di;
      di.id = -1; //TODO: Check if this is ok.
      di.backend = this;
      di.zone = rr.qname;
      di.kind = DomainInfo::Master;
      di.last_check = time(0);

<<<<<<< HEAD
      SOAData sd;
      try {
        fillSOAData(rr.content, sd);
        di.serial = sd.serial;
      }
      catch (const PDNSException& e) {
        di.serial = 0;
=======
      if (getSerial) {
        SOAData sd;
        try {
          fillSOAData(rr.content, sd);
          di.serial = sd.serial;
        }
        catch (...) {
          di.serial = 0;
        }
>>>>>>> 9bcee8d1
      }

      di.notified_serial = di.serial;
      domains->push_back(di);
    }
  }
}

bool TinyDNSBackend::list(const DNSName& target, int domain_id, bool include_disabled)
{
  d_isAxfr = true;
  d_isGetDomains = false;
  string key = target.toDNSStringLC();
  try {
    d_cdbReader = std::make_unique<CDB>(getArg("dbfile"));
  }
  catch (const std::exception& e) {
    g_log << Logger::Error << e.what() << endl;
    throw PDNSException(e.what());
  }

  return d_cdbReader->searchSuffix(key);
}

void TinyDNSBackend::lookup(const QType& qtype, const DNSName& qdomain, int zoneId, DNSPacket* pkt_p)
{
  d_isAxfr = false;
  d_isGetDomains = false;
  string queryDomain = toLowerCanonic(qdomain.toString());

  string key = simpleCompress(queryDomain);

  DLOG(g_log << Logger::Debug << backendname << "[lookup] query for qtype [" << qtype.toString() << "] qdomain [" << qdomain << "]" << endl);
  DLOG(g_log << Logger::Debug << "[lookup] key [" << makeHexDump(key) << "]" << endl);

  d_isWildcardQuery = false;
  if (key[0] == '\001' && key[1] == '\052') {
    d_isWildcardQuery = true;
    key.erase(0, 2);
  }

  d_qtype = qtype;

  try {
    d_cdbReader = std::make_unique<CDB>(getArg("dbfile"));
  }
  catch (const std::exception& e) {
    g_log << Logger::Error << e.what() << endl;
    throw PDNSException(e.what());
  }

  d_cdbReader->searchKey(key);
  d_dnspacket = pkt_p;
}

bool TinyDNSBackend::get(DNSResourceRecord& rr)
{
  pair<string, string> record;

  while (d_cdbReader->readNext(record)) {
    string val = record.second;
    string key = record.first;

    //DLOG(g_log<<Logger::Debug<<"[GET] Key: "<<makeHexDump(key)<<endl);
    //DLOG(g_log<<Logger::Debug<<"[GET] Val: "<<makeHexDump(val)<<endl);
    if (key[0] == '\000' && key[1] == '\045') { // skip locations
      continue;
    }

    if (!d_isAxfr) {
      // If we have a wildcard query, but the record we got is not a wildcard, we skip.
      if (d_isWildcardQuery && val[2] != '\052' && val[2] != '\053') {
        continue;
      }

      // If it is NOT a wildcard query, but we do find a wildcard record, we skip it.
      if (!d_isWildcardQuery && (val[2] == '\052' || val[2] == '\053')) {
        continue;
      }
    }

    PacketReader pr(val, 0);
    rr.qtype = QType(pr.get16BitInt());

    if (d_isGetDomains && rr.qtype != QType::SOA) {
      continue;
    }

    if (d_isAxfr || d_qtype.getCode() == QType::ANY || rr.qtype == d_qtype) {
      char locwild = pr.get8BitInt();
      if (locwild != '\075' && (locwild == '\076' || locwild == '\053')) {
        if (d_isAxfr && d_locations) { // We skip records with a location in AXFR, unless we disable locations.
          continue;
        }
        char recloc[2];
        recloc[0] = pr.get8BitInt();
        recloc[1] = pr.get8BitInt();

        if (d_locations) {
          bool foundLocation = false;
          vector<string> locations = getLocations();
          while (locations.size() > 0) {
            string locId = locations.back();
            locations.pop_back();

            if (recloc[0] == locId[0] && recloc[1] == locId[1]) {
              foundLocation = true;
              break;
            }
          }
          if (!foundLocation) {
            continue;
          }
        }
      }

      if (d_isAxfr && (val[2] == '\052' || val[2] == '\053')) { // Keys are not stored with wildcard character, with AXFR we need to add that.
        key.insert(0, 1, '\052');
        key.insert(0, 1, '\001');
      }
      // rr.qname.clear();
      rr.qname = DNSName(key.c_str(), key.size(), 0, false);
      rr.domain_id = -1;
      // 11:13.21 <@ahu> IT IS ALWAYS AUTH --- well not really because we are just a backend :-)
      // We could actually do NSEC3-NARROW DNSSEC according to Habbie, if we do, we need to change something here.
      rr.auth = true;

      rr.ttl = pr.get32BitInt();
      uint64_t timestamp = pr.get32BitInt();
      timestamp <<= 32;
      timestamp += pr.get32BitInt();
      if (timestamp) {
        uint64_t now = d_taiepoch + time(NULL);
        if (rr.ttl == 0) {
          if (timestamp < now) {
            continue;
          }
          rr.ttl = timestamp - now;
          if (rr.ttl <= 2)
            rr.ttl = 2;
          if (rr.ttl >= 3600)
            rr.ttl = 3600;
        }
        else if (now <= timestamp) {
          continue;
        }
      }
      try {
        DNSRecord dr;
        dr.d_class = 1;
        dr.d_type = rr.qtype.getCode();
        dr.d_clen = val.size() - pr.getPosition();

        auto drc = DNSRecordContent::mastermake(dr, pr);
        rr.content = drc->getZoneRepresentation();
        DLOG(cerr << "CONTENT: " << rr.content << endl);
      }
      catch (...) {
        g_log << Logger::Error << backendname << "Failed to parse record content for " << rr.qname << " with type " << rr.qtype.toString();
        if (d_ignorebogus || d_isGetDomains) {
          g_log << ". Ignoring!" << endl;
          continue;
        }
        else {
          g_log << ". Erroring out!" << endl;
          throw;
        }
      }
      //      DLOG(g_log<<Logger::Debug<<backendname<<"Returning ["<<rr.content<<"] for ["<<rr.qname<<"] of RecordType ["<<rr.qtype.toString()<<"]"<<endl;);
      return true;
    }
  } // end of while
  DLOG(g_log << Logger::Debug << backendname << "No more records to return." << endl);

  d_cdbReader = nullptr;
  return false;
}

// boilerplate
class TinyDNSFactory : public BackendFactory
{
public:
  TinyDNSFactory() :
    BackendFactory("tinydns") {}

  void declareArguments(const string& suffix = "") override
  {
    declare(suffix, "notify-on-startup", "Tell the TinyDNSBackend to notify all the slave nameservers on startup. Default is no.", "no");
    declare(suffix, "dbfile", "Location of the cdb data file", "data.cdb");
    declare(suffix, "tai-adjust", "This adjusts the TAI value if timestamps are used. These seconds will be added to the start point (1970) and will allow you to adjust for leap seconds. The default is 11.", "11");
    declare(suffix, "locations", "Enable or Disable location support in the backend. Changing the value to 'no' will make the backend ignore the locations. This then returns all records!", "yes");
    declare(suffix, "ignore-bogus-records", "The data.cdb file might have some incorrect record data, this causes PowerDNS to fail, where tinydns would send out truncated data. This option makes powerdns ignore that data!", "no");
  }

  DNSBackend* make(const string& suffix = "") override
  {
    return new TinyDNSBackend(suffix);
  }
};

// boilerplate
class TinyDNSLoader
{
public:
  TinyDNSLoader()
  {
    BackendMakers().report(new TinyDNSFactory);
    g_log << Logger::Info << "[tinydnsbackend] This is the tinydns backend version " VERSION
#ifndef REPRODUCIBLE
          << " (" __DATE__ " " __TIME__ ")"
#endif
          << " reporting" << endl;
  }
};

static TinyDNSLoader tinydnsloader;<|MERGE_RESOLUTION|>--- conflicted
+++ resolved
@@ -178,15 +178,6 @@
       di.kind = DomainInfo::Master;
       di.last_check = time(0);
 
-<<<<<<< HEAD
-      SOAData sd;
-      try {
-        fillSOAData(rr.content, sd);
-        di.serial = sd.serial;
-      }
-      catch (const PDNSException& e) {
-        di.serial = 0;
-=======
       if (getSerial) {
         SOAData sd;
         try {
@@ -196,7 +187,6 @@
         catch (...) {
           di.serial = 0;
         }
->>>>>>> 9bcee8d1
       }
 
       di.notified_serial = di.serial;
