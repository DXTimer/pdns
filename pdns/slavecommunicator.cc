/*
 * This file is part of PowerDNS or dnsdist.
 * Copyright -- PowerDNS.COM B.V. and its contributors
 *
 * This program is free software; you can redistribute it and/or modify
 * it under the terms of version 2 of the GNU General Public License as
 * published by the Free Software Foundation.
 *
 * In addition, for the avoidance of any doubt, permission is granted to
 * link this program with OpenSSL and to (re)distribute the binaries
 * produced as the result of such linking.
 *
 * This program is distributed in the hope that it will be useful,
 * but WITHOUT ANY WARRANTY; without even the implied warranty of
 * MERCHANTABILITY or FITNESS FOR A PARTICULAR PURPOSE.  See the
 * GNU General Public License for more details.
 *
 * You should have received a copy of the GNU General Public License
 * along with this program; if not, write to the Free Software
 * Foundation, Inc., 51 Franklin Street, Fifth Floor, Boston, MA 02110-1301 USA.
 */
#ifdef HAVE_CONFIG_H
#include "config.h"
#endif

#include "utility.hh"
#include "dnssecinfra.hh"
#include "dnsseckeeper.hh"
#include "base32.hh"
#include <errno.h>
#include "communicator.hh"
#include <set>
#include <boost/utility.hpp>
#include "dnsbackend.hh"
#include "ueberbackend.hh"
#include "packethandler.hh"
#include "axfr-retriever.hh"
#include "logger.hh"
#include "dns.hh"
#include "arguments.hh"
#include "auth-caches.hh"

#include "base64.hh"
#include "inflighter.cc"
#include "namespaces.hh"
#include "common_startup.hh"
#include "query-local-address.hh"

#include "ixfr.hh"

void CommunicatorClass::addSuckRequest(const DNSName &domain, const ComboAddress& master, SuckRequest::RequestPriority priority, bool force)
{
  auto data = d_data.lock();
  SuckRequest sr;
  sr.domain = domain;
  sr.master = master;
  sr.force = force;
  sr.priorityAndOrder.first = priority;
  sr.priorityAndOrder.second = data->d_sorthelper++;
  pair<UniQueue::iterator, bool>  res;

  res = data->d_suckdomains.insert(sr);
  if(res.second) {
    d_suck_sem.post();
  } else {
    data->d_suckdomains.modify(res.first, [priorityAndOrder = sr.priorityAndOrder] (SuckRequest& so) {
      if (priorityAndOrder.first < so.priorityAndOrder.first) {
        so.priorityAndOrder = priorityAndOrder;
      }
    });
  }
}

struct ZoneStatus
{
  bool isDnssecZone{false};
  bool isPresigned{false};
  bool isNSEC3 {false};
  bool optOutFlag {false};
  NSEC3PARAMRecordContent ns3pr;

  bool isNarrow{false};
  unsigned int soa_serial{0};
  set<DNSName> nsset, qnames, secured;
  uint32_t domain_id;
  int numDeltas{0};
};


void CommunicatorClass::ixfrSuck(const DNSName &domain, const TSIGTriplet& tt, const ComboAddress& laddr, const ComboAddress& remote, unique_ptr<AuthLua4>& pdl, ZoneStatus& zs, vector<DNSRecord>* axfr)
{
  string logPrefix="IXFR-in zone '"+domain.toLogString()+"', primary '"+remote.toString()+"', ";

  UeberBackend B; // fresh UeberBackend

  DomainInfo di;
  di.backend=nullptr;
  //  bool transaction=false;
  try {
    DNSSECKeeper dk (&B); // reuse our UeberBackend copy for DNSSECKeeper

    bool wrongDomainKind = false;
    // this checks three error conditions, and sets wrongDomainKind if we hit the third & had an error
    if(!B.getDomainInfo(domain, di) || !di.backend || (wrongDomainKind = true, di.kind != DomainInfo::Slave)) { // di.backend and B are mostly identical
      if(wrongDomainKind)
        g_log<<Logger::Warning<<logPrefix<<"can't determine backend, not configured as slave"<<endl;
      else
        g_log<<Logger::Warning<<logPrefix<<"can't determine backend"<<endl;
      return;
    }

    soatimes st;
    memset(&st, 0, sizeof(st));
    st.serial=di.serial;

    DNSRecord drsoa;
    drsoa.d_content = std::make_shared<SOARecordContent>(g_rootdnsname, g_rootdnsname, st);
    auto deltas = getIXFRDeltas(remote, domain, drsoa, tt, laddr.sin4.sin_family ? &laddr : nullptr, ((size_t) ::arg().asNum("xfr-max-received-mbytes")) * 1024 * 1024);
    zs.numDeltas=deltas.size();
    //    cout<<"Got "<<deltas.size()<<" deltas from serial "<<di.serial<<", applying.."<<endl;

    for(const auto& d : deltas) {
      const auto& remove = d.first;
      const auto& add = d.second;
      //      cout<<"Delta sizes: "<<remove.size()<<", "<<add.size()<<endl;

      if(remove.empty()) { // we got passed an AXFR!
        *axfr = add;
        return;
      }

      // our hammer is 'replaceRRSet(domain_id, qname, qt, vector<DNSResourceRecord>& rrset)
      // which thinks in terms of RRSETs
      // however, IXFR does not, and removes and adds *records* (bummer)
      // this means that we must group updates by {qname,qtype}, retrieve the RRSET, apply
      // the add/remove updates, and replaceRRSet the whole thing.

      map<pair<DNSName,uint16_t>, pair<vector<DNSRecord>, vector<DNSRecord> > > grouped;

      for(const auto& x: remove)
        grouped[{x.d_name, x.d_type}].first.push_back(x);
      for(const auto& x: add)
        grouped[{x.d_name, x.d_type}].second.push_back(x);

      di.backend->startTransaction(domain, -1);
      for(const auto& g : grouped) {
        vector<DNSRecord> rrset;
        {
          DNSZoneRecord zrr;
          di.backend->lookup(QType(g.first.second), g.first.first+domain, di.id);
          while(di.backend->get(zrr)) {
            zrr.dr.d_name.makeUsRelative(domain);
            rrset.push_back(zrr.dr);
          }
        }
        // O(N^2)!
        rrset.erase(remove_if(rrset.begin(), rrset.end(),
                              [&g](const DNSRecord& dr) {
                                return count(g.second.first.cbegin(),
                                             g.second.first.cend(), dr);
                              }), rrset.end());
        // the DNSRecord== operator compares on name, type, class and lowercase content representation

        for(const auto& x : g.second.second) {
          rrset.push_back(x);
        }

        vector<DNSResourceRecord> replacement;
        for(const auto& dr : rrset) {
          auto rr = DNSResourceRecord::fromWire(dr);
          rr.qname += domain;
          rr.domain_id = di.id;
          if(dr.d_type == QType::SOA) {
            //            cout<<"New SOA: "<<x.d_content->getZoneRepresentation()<<endl;
            auto sr = getRR<SOARecordContent>(dr);
            zs.soa_serial=sr->d_st.serial;
          }

          replacement.push_back(rr);
        }

        di.backend->replaceRRSet(di.id, g.first.first+domain, QType(g.first.second), replacement);
      }
      di.backend->commitTransaction();
    }
  }
  catch(std::exception& p) {
    g_log<<Logger::Error<<logPrefix<<"got exception (std::exception): "<<p.what()<<endl;
    throw;
  }
  catch(PDNSException& p) {
    g_log<<Logger::Error<<logPrefix<<"got exception (PDNSException): "<<p.reason<<endl;
    throw;
  }
}


static bool processRecordForZS(const DNSName& domain, bool& firstNSEC3, DNSResourceRecord& rr, ZoneStatus& zs)
{
  switch(rr.qtype.getCode()) {
  case QType::NSEC3PARAM:
    zs.ns3pr = NSEC3PARAMRecordContent(rr.content);
    zs.isDnssecZone = zs.isNSEC3 = true;
    zs.isNarrow = false;
    return false;
  case QType::NSEC3: {
    NSEC3RecordContent ns3rc(rr.content);
    if (firstNSEC3) {
      zs.isDnssecZone = zs.isPresigned = true;
      firstNSEC3 = false;
    } else if (zs.optOutFlag != (ns3rc.d_flags & 1))
      throw PDNSException("Zones with a mixture of Opt-Out NSEC3 RRs and non-Opt-Out NSEC3 RRs are not supported.");
    zs.optOutFlag = ns3rc.d_flags & 1;
    if (ns3rc.isSet(QType::NS) && !(rr.qname==domain)) {
      DNSName hashPart = rr.qname.makeRelative(domain);
      zs.secured.insert(hashPart);
    }
    return false;
  }

  case QType::NSEC:
    zs.isDnssecZone = zs.isPresigned = true;
    return false;

  case QType::NS:
    if(rr.qname!=domain)
      zs.nsset.insert(rr.qname);
    break;
  }

  zs.qnames.insert(rr.qname);

  rr.domain_id=zs.domain_id;
  return true;
}

/* So this code does a number of things.
   1) It will AXFR a domain from a master
      The code can retrieve the current serial number in the database itself.
      It may attempt an IXFR
   2) It will filter the zone through a lua *filter* script
   3) The code walks through the zone records do determine DNSSEC status (secured, nsec/nsec3, optout)
   4) It inserts the zone into the database
      With the right 'ordername' fields
   5) It updates the Empty Non Terminals
*/

static vector<DNSResourceRecord> doAxfr(const ComboAddress& raddr, const DNSName& domain, const TSIGTriplet& tt, const ComboAddress& laddr,  unique_ptr<AuthLua4>& pdl, ZoneStatus& zs)
{
  uint16_t axfr_timeout=::arg().asNum("axfr-fetch-timeout");
  vector<DNSResourceRecord> rrs;
  AXFRRetriever retriever(raddr, domain, tt, (laddr.sin4.sin_family == 0) ? nullptr : &laddr, ((size_t) ::arg().asNum("xfr-max-received-mbytes")) * 1024 * 1024, axfr_timeout);
  Resolver::res_t recs;
  bool first=true;
  bool firstNSEC3{true};
  bool soa_received {false};
  string logPrefix="AXFR-in zone '"+domain.toLogString()+"', primary '"+raddr.toString()+"', ";
  while(retriever.getChunk(recs, nullptr, axfr_timeout)) {
    if(first) {
      g_log<<Logger::Notice<<logPrefix<<"retrieval started"<<endl;
      first=false;
    }

    for(auto & rec : recs) {
      rec.qname.makeUsLowerCase();
      if(rec.qtype.getCode() == QType::OPT || rec.qtype.getCode() == QType::TSIG) // ignore EDNS0 & TSIG
        continue;

      if(!rec.qname.isPartOf(domain)) {
        g_log<<Logger::Warning<<logPrefix<<"primary tried to sneak in out-of-zone data '"<<rec.qname<<"'|"<<rec.qtype.toString()<<", ignoring"<<endl;
        continue;
      }

      vector<DNSResourceRecord> out;
      if(!pdl || !pdl->axfrfilter(raddr, domain, rec, out)) {
        out.push_back(rec); // if axfrfilter didn't do anything, we put our record in 'out' ourselves
      }

      for(auto& rr :  out) {
        if(!rr.qname.isPartOf(domain)) {
          g_log<<Logger::Error<<logPrefix<<"axfrfilter() filter tried to sneak in out-of-zone data '"<<rr.qname<<"'|"<<rr.qtype.toString()<<", ignoring"<<endl;
          continue;
        }
        if(!processRecordForZS(domain, firstNSEC3, rr, zs))
          continue;
        if(rr.qtype.getCode() == QType::SOA) {
          if(soa_received)
            continue; //skip the last SOA
          SOAData sd;
          fillSOAData(rr.content,sd);
          zs.soa_serial = sd.serial;
          soa_received = true;
        }

        rrs.push_back(rr);

      }
    }
  }
  return rrs;
}

void CommunicatorClass::suck(const DNSName &domain, const ComboAddress& remote, bool force)
{
  {
<<<<<<< HEAD
    std::lock_guard<std::mutex> l(d_lock);
    if(d_inprogress.count(domain)) {
      return;
=======
    auto data = d_data.lock();
    if (data->d_inprogress.count(domain)) {
      return; 
>>>>>>> 9bcee8d1
    }
    data->d_inprogress.insert(domain);
  }
  RemoveSentinel rs(domain, this); // this removes us from d_inprogress when we go out of scope

  string logPrefix="XFR-in zone: '"+domain.toLogString()+"', primary: '"+remote.toString()+"', ";

  g_log<<Logger::Notice<<logPrefix<<"initiating transfer"<<endl;
  UeberBackend B; // fresh UeberBackend

  DomainInfo di;
  di.backend=nullptr;
  bool transaction=false;
  try {
    DNSSECKeeper dk (&B); // reuse our UeberBackend copy for DNSSECKeeper
    bool wrongDomainKind = false;
    // this checks three error conditions & sets wrongDomainKind if we hit the third
    if(!B.getDomainInfo(domain, di) || !di.backend || (wrongDomainKind = true, !force && di.kind != DomainInfo::Slave)) { // di.backend and B are mostly identical
      if(wrongDomainKind)
        g_log<<Logger::Warning<<logPrefix<<"can't determine backend, not configured as slave"<<endl;
      else
        g_log<<Logger::Warning<<logPrefix<<"can't determine backend"<<endl;
      return;
    }
    ZoneStatus zs;
    zs.domain_id=di.id;

    TSIGTriplet tt;
    if(dk.getTSIGForAccess(domain, remote, &tt.name)) {
      string tsigsecret64;
      if(B.getTSIGKey(tt.name, &tt.algo, &tsigsecret64)) {
        if(B64Decode(tsigsecret64, tt.secret)) {
          g_log<<Logger::Error<<logPrefix<<"unable to Base-64 decode TSIG key '"<<tt.name<<"' or zone not found"<<endl;
          return;
        }
      } else {
        g_log<<Logger::Warning<<logPrefix<<"TSIG key '"<<tt.name<<"' for zone not found"<<endl;
        return;
      }
    }

    unique_ptr<AuthLua4> pdl{nullptr};
    vector<string> scripts;
    string script=::arg()["lua-axfr-script"];
    if(B.getDomainMetadata(domain, "LUA-AXFR-SCRIPT", scripts) && !scripts.empty()) {
      if (pdns_iequals(scripts[0], "NONE")) {
        script.clear();
      } else {
        script=scripts[0];
      }
    }
    if(!script.empty()){
      try {
        pdl = make_unique<AuthLua4>();
        pdl->loadFile(script);
        g_log<<Logger::Info<<logPrefix<<"loaded Lua script '"<<script<<"'"<<endl;
      }
      catch(std::exception& e) {
        g_log<<Logger::Error<<logPrefix<<"failed to load Lua script '"<<script<<"': "<<e.what()<<endl;
        return;
      }
    }

    vector<string> localaddr;
    ComboAddress laddr;

    if(B.getDomainMetadata(domain, "AXFR-SOURCE", localaddr) && !localaddr.empty()) {
      try {
        laddr = ComboAddress(localaddr[0]);
        g_log<<Logger::Info<<logPrefix<<"xfr source set to "<<localaddr[0]<<endl;
      }
      catch(std::exception& e) {
        g_log<<Logger::Error<<logPrefix<<"failed to set xfr source '"<<localaddr[0]<<"': "<<e.what()<<endl;
        return;
      }
    } else {
      if (!pdns::isQueryLocalAddressFamilyEnabled(remote.sin4.sin_family)) {
        bool isV6 = remote.sin4.sin_family == AF_INET6;
        g_log<<Logger::Warning<<logPrefix<<"unable to xfr, address family (IPv"<< (isV6 ? "6" : "4") <<
          " is not enabled for outgoing traffic (query-local-address)"<<endl;
        return;
      }
      laddr = pdns::getQueryLocalAddress(remote.sin4.sin_family, 0);
    }

    bool hadDnssecZone = false;
    bool hadPresigned = false;
    bool hadNSEC3 = false;
    NSEC3PARAMRecordContent hadNs3pr;
    bool hadNarrow=false;

    vector<DNSResourceRecord> rrs;
    if(dk.isSecuredZone(domain)) {
      hadDnssecZone=true;
      hadPresigned=dk.isPresigned(domain);
      if (dk.getNSEC3PARAM(domain, &zs.ns3pr, &zs.isNarrow)) {
        hadNSEC3 = true;
        hadNs3pr = zs.ns3pr;
        hadNarrow = zs.isNarrow;
      }
    }
    else if(di.serial) {
      vector<string> meta;
      B.getDomainMetadata(domain, "IXFR", meta);
      if(!meta.empty() && meta[0]=="1") {
        logPrefix = "I" + logPrefix; // XFR -> IXFR
        vector<DNSRecord> axfr;
        g_log<<Logger::Notice<<logPrefix<<"starting IXFR"<<endl;
        ixfrSuck(domain, tt, laddr, remote, pdl, zs, &axfr);
        if(!axfr.empty()) {
          g_log<<Logger::Notice<<logPrefix<<"IXFR turned into an AXFR"<<endl;
          logPrefix[0]='A'; // IXFR -> AXFR
          bool firstNSEC3=true;
          rrs.reserve(axfr.size());
          for(const auto& dr : axfr) {
            auto rr = DNSResourceRecord::fromWire(dr);
            (rr.qname += domain).makeUsLowerCase();
            rr.domain_id = zs.domain_id;
            if(!processRecordForZS(domain, firstNSEC3, rr, zs))
              continue;
            if(dr.d_type == QType::SOA) {
              auto sd = getRR<SOARecordContent>(dr);
              zs.soa_serial = sd->d_st.serial;
            }
            rrs.push_back(rr);
          }
        }
        else {
          g_log<<Logger::Warning<<logPrefix<<"got "<<zs.numDeltas<<" delta"<<addS(zs.numDeltas)<<", zone committed with serial "<<zs.soa_serial<<endl;
          purgeAuthCaches(domain.toString()+"$");
          return;
        }
      }
    }

    if(rrs.empty()) {
      g_log<<Logger::Notice<<logPrefix<<"starting AXFR"<<endl;
      rrs = doAxfr(remote, domain, tt, laddr, pdl, zs);
      logPrefix = "A" + logPrefix; // XFR -> AXFR
      g_log<<Logger::Notice<<logPrefix<<"retrieval finished"<<endl;
    }

    if(zs.isNSEC3) {
      zs.ns3pr.d_flags = zs.optOutFlag ? 1 : 0;
    }

    if(!zs.isPresigned) {
      DNSSECKeeper::keyset_t keys = dk.getKeys(domain);
      if(!keys.empty()) {
        zs.isDnssecZone = true;
        zs.isNSEC3 = hadNSEC3;
        zs.ns3pr = hadNs3pr;
        zs.optOutFlag = (hadNs3pr.d_flags & 1);
        zs.isNarrow = hadNarrow;
      }
    }

    if(zs.isDnssecZone) {
      if(!zs.isNSEC3)
        g_log<<Logger::Debug<<logPrefix<<"adding NSEC ordering information"<<endl;
      else if(!zs.isNarrow)
        g_log<<Logger::Debug<<logPrefix<<"adding NSEC3 hashed ordering information"<<endl;
      else
        g_log<<Logger::Debug<<logPrefix<<"zone is narrow, only setting 'auth' fields"<<endl;
    }

    transaction=di.backend->startTransaction(domain, zs.domain_id);
    g_log<<Logger::Info<<logPrefix<<"storage transaction started"<<endl;

    // update the presigned flag and NSEC3PARAM
    if (zs.isDnssecZone) {
      // update presigned if there was a change
      if (zs.isPresigned && !hadPresigned) {
        // zone is now presigned
        dk.setPresigned(domain);
      } else if (hadPresigned && !zs.isPresigned) {
        // zone is no longer presigned
        dk.unsetPresigned(domain);
      }
      // update NSEC3PARAM
      if (zs.isNSEC3) {
        // zone is NSEC3, only update if there was a change
        if (!hadNSEC3 || (hadNarrow  != zs.isNarrow) ||
            (zs.ns3pr.d_algorithm != hadNs3pr.d_algorithm) ||
            (zs.ns3pr.d_flags != hadNs3pr.d_flags) ||
            (zs.ns3pr.d_iterations != hadNs3pr.d_iterations) ||
            (zs.ns3pr.d_salt != hadNs3pr.d_salt)) {
          dk.setNSEC3PARAM(domain, zs.ns3pr, zs.isNarrow);
        }
      } else if (hadNSEC3 ) {
         // zone is no longer NSEC3
         dk.unsetNSEC3PARAM(domain);
      }
    } else if (hadDnssecZone) {
      // zone is no longer signed
      if (hadPresigned) {
        // remove presigned
        dk.unsetPresigned(domain);
      }
      if (hadNSEC3) {
        // unset NSEC3PARAM
        dk.unsetNSEC3PARAM(domain);
      }
    }

    bool doent=true;
    uint32_t maxent = ::arg().asNum("max-ent-entries");
    DNSName shorter, ordername;
    set<DNSName> rrterm;
    map<DNSName,bool> nonterm;

    for(DNSResourceRecord& rr :  rrs) {
      if(!zs.isPresigned) {
        if (rr.qtype.getCode() == QType::RRSIG)
          continue;
        if(zs.isDnssecZone && rr.qtype.getCode() == QType::DNSKEY && !::arg().mustDo("direct-dnskey"))
          continue;
      }

      // Figure out auth and ents
      rr.auth=true;
      shorter=rr.qname;
      rrterm.clear();
      do {
        if(doent) {
          if (!zs.qnames.count(shorter))
            rrterm.insert(shorter);
        }
        if(zs.nsset.count(shorter) && rr.qtype.getCode() != QType::DS)
          rr.auth=false;

        if (shorter==domain) // stop at apex
          break;
      }while(shorter.chopOff());

      // Insert ents
      if(doent && !rrterm.empty()) {
        bool auth;
        if (!rr.auth && rr.qtype.getCode() == QType::NS) {
          if (zs.isNSEC3)
            ordername=DNSName(toBase32Hex(hashQNameWithSalt(zs.ns3pr, rr.qname)));
          auth=(!zs.isNSEC3 || !zs.optOutFlag || zs.secured.count(ordername));
        } else
          auth=rr.auth;

        for(const auto &nt: rrterm){
          if (!nonterm.count(nt))
              nonterm.insert(pair<DNSName, bool>(nt, auth));
            else if (auth)
              nonterm[nt]=true;
        }

        if(nonterm.size() > maxent) {
          g_log<<Logger::Warning<<logPrefix<<"zone has too many empty non terminals"<<endl;
          nonterm.clear();
          doent=false;
        }
      }

      // RRSIG is always auth, even inside a delegation
      if (rr.qtype.getCode() == QType::RRSIG)
        rr.auth=true;

      // Add ordername and insert record
      if (zs.isDnssecZone && rr.qtype.getCode() != QType::RRSIG) {
        if (zs.isNSEC3) {
          // NSEC3
          ordername=DNSName(toBase32Hex(hashQNameWithSalt(zs.ns3pr, rr.qname)));
          if(!zs.isNarrow && (rr.auth || (rr.qtype.getCode() == QType::NS && (!zs.optOutFlag || zs.secured.count(ordername))))) {
            di.backend->feedRecord(rr, ordername, true);
          } else
            di.backend->feedRecord(rr, DNSName());
        } else {
          // NSEC
          if (rr.auth || rr.qtype.getCode() == QType::NS) {
            ordername=rr.qname.makeRelative(domain);
            di.backend->feedRecord(rr, ordername);
          } else
            di.backend->feedRecord(rr, DNSName());
        }
      } else
        di.backend->feedRecord(rr, DNSName());
    }

    // Insert empty non-terminals
    if(doent && !nonterm.empty()) {
      if (zs.isNSEC3) {
        di.backend->feedEnts3(zs.domain_id, domain, nonterm, zs.ns3pr, zs.isNarrow);
      } else
        di.backend->feedEnts(zs.domain_id, nonterm);
    }

    di.backend->commitTransaction();
    transaction = false;
    di.backend->setFresh(zs.domain_id);
    purgeAuthCaches(domain.toString()+"$");

    g_log<<Logger::Warning<<logPrefix<<"zone committed with serial "<<zs.soa_serial<<endl;

    // Send slave re-notifications
    bool doNotify;
    vector<string> meta;
    if(B.getDomainMetadata(domain, "SLAVE-RENOTIFY", meta ) && !meta.empty()) {
      doNotify=(meta.front() == "1");
    } else {
      doNotify=(::arg().mustDo("slave-renotify"));
    }
    if(doNotify) {
      notifyDomain(domain, &B);
    }

    // Execute LUA-AXFR-END-SCRIPT script
    unique_ptr<AuthLua4> laes{nullptr};
    vector<string> axfr_end_scripts;
    string axfr_end_script=::arg()["lua-axfr-end-script"];
    if(B.getDomainMetadata(domain, "LUA-AXFR-END-SCRIPT", axfr_end_scripts) && !axfr_end_scripts.empty()) {
      if (pdns_iequals(axfr_end_scripts[0], "NONE")) {
        axfr_end_script.clear();
      } else {
        axfr_end_script=axfr_end_scripts[0];
      }
    }
    if(!axfr_end_script.empty()){
      try {
        laes = make_unique<AuthLua4>();
        laes->loadFile(axfr_end_script);
        g_log<<Logger::Debug<<logPrefix<<"loaded Lua script '"<<axfr_end_script<<"'"<<endl;
      }
      catch(std::exception& e) {
        g_log<<Logger::Error<<logPrefix<<"failed to load Lua script '"<<axfr_end_script<<"': "<<e.what()<<endl;
        return;
      }
    }

    if (laes) {
      g_log<<Logger::Debug << logPrefix << "Initiated LUA-AXFR-END-SCRIPT for zone: " << domain << endl;
      laes->axfr_end(domain);
      g_log<<Logger::Debug << logPrefix << "Completed LUA-AXFR-END-SCRIPT for zone: " << domain << endl;
    }
  }
  catch(DBException &re) {
    g_log<<Logger::Error<<logPrefix<<"unable to feed record: "<<re.reason<<endl;
    if(di.backend && transaction) {
      g_log<<Logger::Info<<logPrefix<<"aborting possible open transaction"<<endl;
      di.backend->abortTransaction();
    }
  }
  catch(const MOADNSException &mde) {
    g_log<<Logger::Error<<logPrefix<<"unable to parse record (MOADNSException): "<<mde.what()<<endl;
    if(di.backend && transaction) {
      g_log<<Logger::Info<<logPrefix<<"aborting possible open transaction"<<endl;
      di.backend->abortTransaction();
    }
  }
  catch(std::exception &re) {
    g_log<<Logger::Error<<logPrefix<<"unable to xfr zone (std::exception): "<<re.what()<<endl;
    if(di.backend && transaction) {
      g_log<<Logger::Info<<logPrefix<<"aborting possible open transaction"<<endl;
      di.backend->abortTransaction();
    }
  }
  catch(ResolverException &re) {
    {
      auto data = d_data.lock();
      // The AXFR probably failed due to a problem on the master server. If SOA-checks against this master
      // still succeed, we would constantly try to AXFR the zone. To avoid this, we add the zone to the list of
      // failed slave-checks. This will suspend slave-checks (and subsequent AXFR) for this zone for some time.
      uint64_t newCount = 1;
      time_t now = time(nullptr);
      const auto failedEntry = data->d_failedSlaveRefresh.find(domain);
      if (failedEntry != data->d_failedSlaveRefresh.end()) {
        newCount = data->d_failedSlaveRefresh[domain].first + 1;
      }
      time_t nextCheck = now + std::min(newCount * d_tickinterval, (uint64_t)::arg().asNum("default-ttl"));
      data->d_failedSlaveRefresh[domain] = {newCount, nextCheck};
      g_log<<Logger::Warning<<logPrefix<<"unable to xfr zone (ResolverException): "<<re.reason<<" (This was attempt number "<<newCount<<". Excluding zone from slave-checks until "<<nextCheck<<")"<<endl;
    }
    if(di.backend && transaction) {
      g_log<<Logger::Info<<"aborting possible open transaction"<<endl;
      di.backend->abortTransaction();
    }
  }
  catch(PDNSException &ae) {
    g_log<<Logger::Error<<logPrefix<<"unable to xfr zone (PDNSException): "<<ae.reason<<endl;
    if(di.backend && transaction) {
      g_log<<Logger::Info<<logPrefix<<"aborting possible open transaction"<<endl;
      di.backend->abortTransaction();
    }
  }
}
namespace {
struct DomainNotificationInfo
{
  DomainInfo di;
  bool dnssecOk;
  ComboAddress localaddr;
  DNSName tsigkeyname, tsigalgname;
  string tsigsecret;
};
}


struct SlaveSenderReceiver
{
  typedef std::tuple<DNSName, ComboAddress, uint16_t> Identifier;

  struct Answer {
    uint32_t theirSerial;
    uint32_t theirInception;
    uint32_t theirExpire;
  };

  map<uint32_t, Answer> d_freshness;

  SlaveSenderReceiver()
  {
  }

  void deliverTimeout(const Identifier& i)
  {
  }

  Identifier send(DomainNotificationInfo& dni)
  {
    shuffle(dni.di.masters.begin(), dni.di.masters.end(), pdns::dns_random_engine());
    try {
      return std::make_tuple(dni.di.zone,
                             *dni.di.masters.begin(),
                             d_resolver.sendResolve(*dni.di.masters.begin(),
                                                    dni.localaddr,
                                                    dni.di.zone,
                                                    QType::SOA,
                                                    nullptr,
                                                    dni.dnssecOk, dni.tsigkeyname, dni.tsigalgname, dni.tsigsecret)
        );
    }
    catch(PDNSException& e) {
      throw runtime_error("While attempting to query freshness of '"+dni.di.zone.toLogString()+"': "+e.reason);
    }
  }

  bool receive(Identifier& id, Answer& a)
  {
    return d_resolver.tryGetSOASerial(&(std::get<0>(id)), &(std::get<1>(id)), &a.theirSerial, &a.theirInception, &a.theirExpire, &(std::get<2>(id)));
  }

  void deliverAnswer(const DomainNotificationInfo& dni, const Answer& a, unsigned int usec)
  {
    d_freshness[dni.di.id]=a;
  }

  Resolver d_resolver;
};

void CommunicatorClass::addSlaveCheckRequest(const DomainInfo& di, const ComboAddress& remote)
{
  auto data = d_data.lock();
  DomainInfo ours = di;
  ours.backend = nullptr;

  // When adding a check, if the remote addr from which notification was
  // received is a master, clear all other masters so we can be sure the
  // query goes to that one.
  for (const auto& master : di.masters) {
    if (ComboAddress::addressOnlyEqual()(remote, master)) {
      ours.masters.clear();
      ours.masters.push_back(master);
      break;
    }
  }
  data->d_tocheck.erase(di);
  data->d_tocheck.insert(ours);
  d_any_sem.post(); // kick the loop!
}

void CommunicatorClass::addTrySuperMasterRequest(const DNSPacket& p)
{
  const DNSPacket& ours = p;
  auto data = d_data.lock();
  if (data->d_potentialsupermasters.insert(ours).second) {
    d_any_sem.post(); // kick the loop!
  }
}

void CommunicatorClass::slaveRefresh(PacketHandler *P)
{
  // not unless we are slave
  if (!::arg().mustDo("secondary")) return;

  UeberBackend *B=P->getBackend();
  vector<DomainInfo> rdomains;
  vector<DomainNotificationInfo> sdomains;
  set<DNSPacket, Data::cmp> trysuperdomains;
  {
    auto data = d_data.lock();
    set<DomainInfo> requeue;
    rdomains.reserve(data->d_tocheck.size());
    for (const auto& di: data->d_tocheck) {
      if (data->d_inprogress.count(di.zone)) {
        g_log<<Logger::Debug<<"Got NOTIFY for "<<di.zone<<" while AXFR in progress, requeueing SOA check"<<endl;
        requeue.insert(di);
      }
      else {
        // We received a NOTIFY for a zone. This means at least one of the zone's master server is working.
        // Therefore we delete the zone from the list of failed slave-checks to allow immediate checking.
        const auto wasFailedDomain = data->d_failedSlaveRefresh.find(di.zone);
        if (wasFailedDomain != data->d_failedSlaveRefresh.end()) {
          g_log<<Logger::Debug<<"Got NOTIFY for "<<di.zone<<", removing zone from list of failed slave-checks and going to check SOA serial"<<endl;
          data->d_failedSlaveRefresh.erase(di.zone);
        } else {
          g_log<<Logger::Debug<<"Got NOTIFY for "<<di.zone<<", going to check SOA serial"<<endl;
        }
        rdomains.push_back(di);
      }
    }
    data->d_tocheck.swap(requeue);

    trysuperdomains = std::move(data->d_potentialsupermasters);
    data->d_potentialsupermasters.clear();
  }

  for(const DNSPacket& dp :  trysuperdomains) {
    // get the TSIG key name
    TSIGRecordContent trc;
    DNSName tsigkeyname;
    dp.getTSIGDetails(&trc, &tsigkeyname);
    P->trySuperMasterSynchronous(dp, tsigkeyname); // FIXME could use some error logging
  }
  if(rdomains.empty()) { // if we have priority domains, check them first
    B->getUnfreshSlaveInfos(&rdomains);
  }
  sdomains.reserve(rdomains.size());
  DNSSECKeeper dk(B); // NOW HEAR THIS! This DK uses our B backend, so no interleaved access!
  {
    auto data = d_data.lock();
    domains_by_name_t& nameindex=boost::multi_index::get<IDTag>(data->d_suckdomains);
    time_t now = time(nullptr);

    for(DomainInfo& di :  rdomains) {
      const auto failed = data->d_failedSlaveRefresh.find(di.zone);
      if (failed != data->d_failedSlaveRefresh.end() && now < failed->second.second ) {
        // If the domain has failed before and the time before the next check has not expired, skip this domain
        g_log<<Logger::Debug<<"Zone '"<<di.zone<<"' is on the list of failed SOA checks. Skipping SOA checks until "<< failed->second.second<<endl;
        continue;
      }
      std::vector<std::string> localaddr;
      SuckRequest sr;
      sr.domain=di.zone;
      if(di.masters.empty()) // slave domains w/o masters are ignored
        continue;
      // remove unfresh domains already queued for AXFR, no sense polling them again
      sr.master=*di.masters.begin();
      if(nameindex.count(sr)) {  // this does NOT however protect us against AXFRs already in progress!
        continue;
      }
      if(data->d_inprogress.count(sr.domain)) { // this does
        continue;
      }

      DomainNotificationInfo dni;
      dni.di=di;
      dni.dnssecOk = dk.doesDNSSEC();

      if(dk.getTSIGForAccess(di.zone, sr.master, &dni.tsigkeyname)) {
        string secret64;
        if(!B->getTSIGKey(dni.tsigkeyname, &dni.tsigalgname, &secret64)) {
          g_log<<Logger::Warning<<"TSIG key '"<<dni.tsigkeyname<<"' for domain '"<<di.zone<<"' not found, can not AXFR."<<endl;
          continue;
        }
        if (B64Decode(secret64, dni.tsigsecret) == -1) {
          g_log<<Logger::Error<<"Unable to Base-64 decode TSIG key '"<<dni.tsigkeyname<<"' for domain '"<<di.zone<<"', can not AXFR."<<endl;
          continue;
        }
      }

      localaddr.clear();
      // check for AXFR-SOURCE
      if(B->getDomainMetadata(di.zone, "AXFR-SOURCE", localaddr) && !localaddr.empty()) {
        try {
          dni.localaddr = ComboAddress(localaddr[0]);
          g_log<<Logger::Info<<"Freshness check source (AXFR-SOURCE) for domain '"<<di.zone<<"' set to "<<localaddr[0]<<endl;
        }
        catch(std::exception& e) {
          g_log<<Logger::Error<<"Failed to load freshness check source '"<<localaddr[0]<<"' for '"<<di.zone<<"': "<<e.what()<<endl;
          return;
        }
      } else {
        dni.localaddr.sin4.sin_family = 0;
      }

      sdomains.push_back(std::move(dni));
    }
  }
  if(sdomains.empty())
  {
    if (d_slaveschanged) {
      auto data = d_data.lock();
      g_log<<Logger::Info<<"No new unfresh slave domains, "<<data->d_suckdomains.size()<<" queued for AXFR already, "<<data->d_inprogress.size()<<" in progress"<<endl;
    }
    d_slaveschanged = !rdomains.empty();
    return;
  }
  else {
    auto data = d_data.lock();
    g_log<<Logger::Info<<sdomains.size()<<" slave domain"<<(sdomains.size()>1 ? "s" : "")<<" need"<<
      (sdomains.size()>1 ? "" : "s")<<
      " checking, "<<data->d_suckdomains.size()<<" queued for AXFR"<<endl;
  }

  SlaveSenderReceiver ssr;

  Inflighter<vector<DomainNotificationInfo>, SlaveSenderReceiver> ifl(sdomains, ssr);

  ifl.d_maxInFlight = 200;

  for(;;) {
    try {
      ifl.run();
      break;
    }
    catch(std::exception& e) {
      g_log<<Logger::Error<<"While checking domain freshness: " << e.what()<<endl;
    }
    catch(PDNSException &re) {
      g_log<<Logger::Error<<"While checking domain freshness: " << re.reason<<endl;
    }
  }

  if (ifl.getTimeouts()) {
    g_log<<Logger::Warning<<"Received serial number updates for "<<ssr.d_freshness.size()<<" zone"<<addS(ssr.d_freshness.size())<<", had "<<ifl.getTimeouts()<<" timeout"<<addS(ifl.getTimeouts())<<endl;
  } else {
    g_log<<Logger::Info<<"Received serial number updates for "<<ssr.d_freshness.size()<<" zone"<<addS(ssr.d_freshness.size())<<endl;
  }

  time_t now = time(nullptr);
  for(auto& val : sdomains) {
    DomainInfo& di(val.di);
    // If our di comes from packethandler (caused by incoming NOTIFY), di.backend will not be filled out,
    // and di.serial will not either.
    // Conversely, if our di came from getUnfreshSlaveInfos, di.backend and di.serial are valid.
    if(!di.backend) {
      // Do not overwrite received DI just to make sure it exists in backend:
      // di.masters should contain the picked master (as first entry)!
      DomainInfo tempdi;
      if (!B->getDomainInfo(di.zone, tempdi, false)) {
        g_log<<Logger::Info<<"Ignore domain "<< di.zone<<" since it has been removed from our backend"<<endl;
        continue;
      }
      // Backend for di still doesn't exist and this might cause us to
      // SEGFAULT on the setFresh command later on
      di.backend = tempdi.backend;
    }

    if(!ssr.d_freshness.count(di.id)) { // If we don't have an answer for the domain
      uint64_t newCount = 1;
      auto data = d_data.lock();
      const auto failedEntry = data->d_failedSlaveRefresh.find(di.zone);
      if (failedEntry != data->d_failedSlaveRefresh.end())
        newCount = data->d_failedSlaveRefresh[di.zone].first + 1;
      time_t nextCheck = now + std::min(newCount * d_tickinterval, (uint64_t)::arg().asNum("default-ttl"));
      data->d_failedSlaveRefresh[di.zone] = {newCount, nextCheck};
      if (newCount == 1) {
        g_log<<Logger::Warning<<"Unable to retrieve SOA for "<<di.zone<<
          ", this was the first time. NOTE: For every subsequent failed SOA check the domain will be suspended from freshness checks for 'num-errors x "<<
          d_tickinterval<<" seconds', with a maximum of "<<(uint64_t)::arg().asNum("default-ttl")<<" seconds. Skipping SOA checks until "<<nextCheck<<endl;
      } else if (newCount % 10 == 0) {
        g_log<<Logger::Notice<<"Unable to retrieve SOA for "<<di.zone<<", this was the "<<std::to_string(newCount)<<"th time. Skipping SOA checks until "<<nextCheck<<endl;
      }
      // Make sure we recheck SOA for notifies
      if (di.receivedNotify) {
        di.backend->setStale(di.id);
      }
      continue;
    }

    {
      auto data = d_data.lock();
      const auto wasFailedDomain = data->d_failedSlaveRefresh.find(di.zone);
      if (wasFailedDomain != data->d_failedSlaveRefresh.end())
        data->d_failedSlaveRefresh.erase(di.zone);
    }

    bool hasSOA = false;
    SOAData sd;
    try {
      // Use UeberBackend cache for SOA. Cache gets cleared after AXFR/IXFR.
      B->lookup(QType(QType::SOA), di.zone, di.id, nullptr);
      DNSZoneRecord zr;
      hasSOA = B->get(zr);
      if (hasSOA) {
        fillSOAData(zr, sd);
        while(B->get(zr));
      }
    }
    catch(...) {}

    uint32_t theirserial = ssr.d_freshness[di.id].theirSerial;
    uint32_t ourserial = sd.serial;
    const ComboAddress remote = *di.masters.begin();

    if(hasSOA && rfc1982LessThan(theirserial, ourserial) && !::arg().mustDo("axfr-lower-serial"))  {
      g_log<<Logger::Warning<<"Domain '" << di.zone << "' more recent than master " << remote.toStringWithPortExcept(53) << ", our serial "<< ourserial<< " > their serial "<< theirserial << endl;
      di.backend->setFresh(di.id);
    }
    else if(hasSOA && theirserial == ourserial) {
      uint32_t maxExpire=0, maxInception=0;
      if(dk.isPresigned(di.zone)) {
        B->lookup(QType(QType::RRSIG), di.zone, di.id); // can't use DK before we are done with this lookup!
        DNSZoneRecord zr;
        while(B->get(zr)) {
          auto rrsig = getRR<RRSIGRecordContent>(zr.dr);
          if(rrsig->d_type == QType::SOA) {
            maxInception = std::max(maxInception, rrsig->d_siginception);
            maxExpire = std::max(maxExpire, rrsig->d_sigexpire);
          }
        }
      }

      SuckRequest::RequestPriority prio = SuckRequest::SignaturesRefresh;
      if (di.receivedNotify) {
        prio = SuckRequest::Notify;
      }

      if(! maxInception && ! ssr.d_freshness[di.id].theirInception) {
        g_log<<Logger::Info<<"Domain '"<< di.zone << "' is fresh (no DNSSEC), serial is " << ourserial << " (checked master " << remote.toStringWithPortExcept(53) << ")" << endl;
        di.backend->setFresh(di.id);
      }
      else if(maxInception == ssr.d_freshness[di.id].theirInception && maxExpire == ssr.d_freshness[di.id].theirExpire) {
        g_log<<Logger::Info<<"Domain '"<< di.zone << "' is fresh and SOA RRSIGs match, serial is " << ourserial << " (checked master " << remote.toStringWithPortExcept(53) << ")" << endl;
        di.backend->setFresh(di.id);
      }
      else if(maxExpire >= now && ! ssr.d_freshness[di.id].theirInception ) {
        g_log<<Logger::Info<<"Domain '"<< di.zone << "' is fresh, master " << remote.toStringWithPortExcept(53) << " is no longer signed but (some) signatures are still valid, serial is " << ourserial << endl;
        di.backend->setFresh(di.id);
      }
      else if(maxInception && ! ssr.d_freshness[di.id].theirInception ) {
        g_log<<Logger::Notice<<"Domain '"<< di.zone << "' is stale, master " << remote.toStringWithPortExcept(53) << " is no longer signed and all signatures have expired, serial is " << ourserial << endl;
        addSuckRequest(di.zone, remote, prio);
      }
      else if(dk.doesDNSSEC() && ! maxInception && ssr.d_freshness[di.id].theirInception) {
        g_log<<Logger::Notice<<"Domain '"<< di.zone << "' is stale, master " << remote.toStringWithPortExcept(53) << " has signed, serial is " << ourserial << endl;
        addSuckRequest(di.zone, remote, prio);
      }
      else {
        g_log<<Logger::Notice<<"Domain '"<< di.zone << "' is fresh, but RRSIGs differ on master " << remote.toStringWithPortExcept(53)<<", so DNSSEC is stale, serial is " << ourserial << endl;
        addSuckRequest(di.zone, remote, prio);
      }
    }
    else {
      SuckRequest::RequestPriority prio = SuckRequest::SerialRefresh;
      if (di.receivedNotify) {
        prio = SuckRequest::Notify;
      }

      if (hasSOA) {
        g_log<<Logger::Notice<<"Domain '"<< di.zone << "' is stale, master " << remote.toStringWithPortExcept(53) << " serial " << theirserial << ", our serial " << ourserial << endl;
      }
      else {
        g_log<<Logger::Notice<<"Domain '"<< di.zone << "' is empty, master " << remote.toStringWithPortExcept(53) << " serial " << theirserial << endl;
      }
      addSuckRequest(di.zone, remote, prio);
    }
  }
}

vector<pair<DNSName, ComboAddress> > CommunicatorClass::getSuckRequests() {
  vector<pair<DNSName, ComboAddress> > ret;
  auto data = d_data.lock();
  ret.reserve(data->d_suckdomains.size());
  for (auto const &d : data->d_suckdomains) {
    ret.emplace_back(d.domain, d.master);
  }
  return ret;
}

size_t CommunicatorClass::getSuckRequestsWaiting() {
  return d_data.lock()->d_suckdomains.size();
}<|MERGE_RESOLUTION|>--- conflicted
+++ resolved
@@ -303,15 +303,9 @@
 void CommunicatorClass::suck(const DNSName &domain, const ComboAddress& remote, bool force)
 {
   {
-<<<<<<< HEAD
-    std::lock_guard<std::mutex> l(d_lock);
-    if(d_inprogress.count(domain)) {
-      return;
-=======
     auto data = d_data.lock();
     if (data->d_inprogress.count(domain)) {
-      return; 
->>>>>>> 9bcee8d1
+      return;
     }
     data->d_inprogress.insert(domain);
   }
