/*
    PowerDNS Versatile Database Driven Nameserver
    Copyright (C) 2003 - 2014  PowerDNS.COM BV

    This program is free software; you can redistribute it and/or modify
    it under the terms of the GNU General Public License version 2 
    as published by the Free Software Foundation

    Additionally, the license of this program contains a special
    exception which allows to distribute the program in binary form when
    it is linked against OpenSSL.

    This program is distributed in the hope that it will be useful,
    but WITHOUT ANY WARRANTY; without even the implied warranty of
    MERCHANTABILITY or FITNESS FOR A PARTICULAR PURPOSE.  See the
    GNU General Public License for more details.

    You should have received a copy of the GNU General Public License
    along with this program; if not, write to the Free Software
    Foundation, Inc., 51 Franklin St, Fifth Floor, Boston, MA  02110-1301  USA
*/

#include <netdb.h>
#include <sys/stat.h>
#include <unistd.h>
#include <boost/foreach.hpp>
#include "ws-recursor.hh"
#include <pthread.h>
#include "recpacketcache.hh"
#include "utility.hh" 
#include "dns_random.hh"
#include <iostream>
#include <errno.h>
#include <boost/static_assert.hpp>
#include <map>
#include <set>
#include "recursor_cache.hh"
#include "cachecleaner.hh"
#include <stdio.h>
#include <signal.h>
#include <stdlib.h>
#include "misc.hh"
#include "mtasker.hh"
#include <utility>
#include "arguments.hh"
#include "syncres.hh"
#include <fcntl.h>
#include <fstream>
#include "sstuff.hh"
#include <boost/tuple/tuple.hpp>
#include <boost/tuple/tuple_comparison.hpp>
#include <boost/shared_array.hpp>
#include <boost/lexical_cast.hpp>
#include <boost/function.hpp>
#include <boost/algorithm/string.hpp>
#include <netinet/tcp.h>
#include "dnsparser.hh"
#include "dnswriter.hh"
#include "dnsrecords.hh"
#include "zoneparser-tng.hh"
#include "rec_channel.hh"
#include "logger.hh"
#include "iputils.hh"
#include "mplexer.hh"
#include "config.h"
#include "lua-recursor.hh"
#include "version.hh"
#include "responsestats.hh"

#ifndef RECURSOR
#include "statbag.hh"
StatBag S;
#endif

__thread FDMultiplexer* t_fdm;
__thread unsigned int t_id;
unsigned int g_maxTCPPerClient;
unsigned int g_networkTimeoutMsec;
bool g_logCommonErrors;
bool g_anyToTcp;
uint16_t g_udpTruncationThreshold;
__thread shared_ptr<RecursorLua>* t_pdl;
__thread RemoteKeeper* t_remotes;
__thread shared_ptr<Regex>* t_traceRegex;

RecursorControlChannel s_rcc; // only active in thread 0

// for communicating with our threads
struct ThreadPipeSet
{
  int writeToThread;
  int readToThread;
  int writeFromThread;
  int readFromThread;
};

vector<ThreadPipeSet> g_pipes; // effectively readonly after startup

SyncRes::domainmap_t* g_initialDomainMap; // new threads needs this to be setup

#include "namespaces.hh"

__thread MemRecursorCache* t_RC;
__thread RecursorPacketCache* t_packetCache;
RecursorStats g_stats;
bool g_quiet;

bool g_weDistributeQueries; // if true, only 1 thread listens on the incoming query sockets

__thread NetmaskGroup* t_allowFrom;
static NetmaskGroup* g_initialAllowFrom; // new thread needs to be setup with this

NetmaskGroup* g_dontQuery;
string s_programname="pdns_recursor";

typedef vector<int> tcpListenSockets_t;
tcpListenSockets_t g_tcpListenSockets;   // shared across threads, but this is fine, never written to from a thread. All threads listen on all sockets
int g_tcpTimeout;
unsigned int g_maxMThreads;
struct timeval g_now; // timestamp, updated (too) frequently
map<int, ComboAddress> g_listenSocketsAddresses; // is shared across all threads right now

__thread MT_t* MT; // the big MTasker

unsigned int g_numThreads;

#define LOCAL_NETS "127.0.0.0/8, 10.0.0.0/8, 100.64.0.0/10, 169.254.0.0/16, 192.168.0.0/16, 172.16.0.0/12, ::1/128, fe80::/10"

//! used to send information to a newborn mthread
struct DNSComboWriter {
  DNSComboWriter(const char* data, uint16_t len, const struct timeval& now) : d_mdp(data, len), d_now(now), 
                                                                                                        d_tcp(false), d_socket(-1)
  {}
  MOADNSParser d_mdp;
  void setRemote(const ComboAddress* sa)
  {
    d_remote=*sa;
  }

  void setSocket(int sock)
  {
    d_socket=sock;
  }

  string getRemote() const
  {
    return d_remote.toString();
  }

  struct timeval d_now;
  ComboAddress d_remote;
  bool d_tcp;
  int d_socket;
  shared_ptr<TCPConnection> d_tcpConnection;
};


ArgvMap &arg()
{
  static ArgvMap theArg;
  return theArg;
}


void handleTCPClientWritable(int fd, FDMultiplexer::funcparam_t& var);

// -1 is error, 0 is timeout, 1 is success
int asendtcp(const string& data, Socket* sock) 
{
  PacketID pident;
  pident.sock=sock;
  pident.outMSG=data;
  
  t_fdm->addWriteFD(sock->getHandle(), handleTCPClientWritable, pident);
  string packet;

  int ret=MT->waitEvent(pident, &packet, g_networkTimeoutMsec);

  if(!ret || ret==-1) { // timeout
    t_fdm->removeWriteFD(sock->getHandle());
  }
  else if(packet.size() !=data.size()) { // main loop tells us what it sent out, or empty in case of an error
    return -1;
  }
  return ret;
}

void handleTCPClientReadable(int fd, FDMultiplexer::funcparam_t& var);

// -1 is error, 0 is timeout, 1 is success
int arecvtcp(string& data, int len, Socket* sock, bool incompleteOkay)
{
  data.clear();
  PacketID pident;
  pident.sock=sock;
  pident.inNeeded=len;
  pident.inIncompleteOkay=incompleteOkay;
  t_fdm->addReadFD(sock->getHandle(), handleTCPClientReadable, pident);

  int ret=MT->waitEvent(pident,&data, g_networkTimeoutMsec);
  if(!ret || ret==-1) { // timeout
    t_fdm->removeReadFD(sock->getHandle());
  }
  else if(data.empty()) {// error, EOF or other
    return -1;
  }

  return ret;
}

vector<ComboAddress> g_localQueryAddresses4, g_localQueryAddresses6; 
const ComboAddress g_local4("0.0.0.0"), g_local6("::");

//! pick a random query local address
ComboAddress getQueryLocalAddress(int family, uint16_t port)
{
  ComboAddress ret;
  if(family==AF_INET) {
    if(g_localQueryAddresses4.empty()) 
      ret = g_local4;
    else 
      ret = g_localQueryAddresses4[dns_random(g_localQueryAddresses4.size())];
    ret.sin4.sin_port = htons(port);
  }
  else {
    if(g_localQueryAddresses6.empty())
      ret = g_local6;
    else
      ret = g_localQueryAddresses6[dns_random(g_localQueryAddresses6.size())];
      
    ret.sin6.sin6_port = htons(port);
  }
  return ret;
}

void handleUDPServerResponse(int fd, FDMultiplexer::funcparam_t&);

void setSocketBuffer(int fd, int optname, uint32_t size)
{
  uint32_t psize=0;
  socklen_t len=sizeof(psize);
  
  if(!getsockopt(fd, SOL_SOCKET, optname, (char*)&psize, &len) && psize > size) {
    L<<Logger::Error<<"Not decreasing socket buffer size from "<<psize<<" to "<<size<<endl;
    return; 
  }

  if (setsockopt(fd, SOL_SOCKET, optname, (char*)&size, sizeof(size)) < 0 )
    L<<Logger::Error<<"Warning: unable to raise socket buffer size to "<<size<<": "<<strerror(errno)<<endl;
}


static void setSocketReceiveBuffer(int fd, uint32_t size)
{
  setSocketBuffer(fd, SO_RCVBUF, size);
}

static void setSocketSendBuffer(int fd, uint32_t size)
{
  setSocketBuffer(fd, SO_SNDBUF, size);
}


// you can ask this class for a UDP socket to send a query from
// this socket is not yours, don't even think about deleting it
// but after you call 'returnSocket' on it, don't assume anything anymore
class UDPClientSocks
{
  unsigned int d_numsocks;
  unsigned int d_maxsocks;
public:
  UDPClientSocks() : d_numsocks(0), d_maxsocks(5000)
  {
  }

  typedef set<int> socks_t;
  socks_t d_socks;

  // returning -1 means: temporary OS error (ie, out of files), -2 means OS error
  int getSocket(const ComboAddress& toaddr, int* fd)
  {
    *fd=makeClientSocket(toaddr.sin4.sin_family);
    if(*fd < 0) // temporary error - receive exception otherwise
      return -1;

    if(connect(*fd, (struct sockaddr*)(&toaddr), toaddr.getSocklen()) < 0) {
      int err = errno;
      //      returnSocket(*fd);
      Utility::closesocket(*fd);
      if(err==ENETUNREACH) // Seth "My Interfaces Are Like A Yo Yo" Arnold special
        return -2;
      return -1;
    }

    d_socks.insert(*fd);
    d_numsocks++;
    return 0;
  }

  void returnSocket(int fd)
  {
    socks_t::iterator i=d_socks.find(fd);
    if(i==d_socks.end()) {
      throw PDNSException("Trying to return a socket (fd="+lexical_cast<string>(fd)+") not in the pool");
    }
    returnSocketLocked(i);
  }

  // return a socket to the pool, or simply erase it
  void returnSocketLocked(socks_t::iterator& i)
  {
    if(i==d_socks.end()) {
      throw PDNSException("Trying to return a socket not in the pool");
    }
    try {
      t_fdm->removeReadFD(*i);
    }
    catch(FDMultiplexerException& e) {
      // we sometimes return a socket that has not yet been assigned to t_fdm
    }
    Utility::closesocket(*i);
    
    d_socks.erase(i++);
    --d_numsocks;
  }

  // returns -1 for errors which might go away, throws for ones that won't
  static int makeClientSocket(int family)
  {
    int ret=(int)socket(family, SOCK_DGRAM, 0);

    if(ret < 0 && errno==EMFILE) // this is not a catastrophic error
      return ret;
    
    if(ret<0) 
      throw PDNSException("Making a socket for resolver (family = "+lexical_cast<string>(family)+"): "+stringerror());

    Utility::setCloseOnExec(ret);

    int tries=10;
    while(--tries) {
      uint16_t port;
      
      if(tries==1)  // fall back to kernel 'random'
        port = 0;
      else
        port = 1025 + dns_random(64510);
      
      ComboAddress sin=getQueryLocalAddress(family, port); // does htons for us

      if (::bind(ret, (struct sockaddr *)&sin, sin.getSocklen()) >= 0) 
        break;
    }
    if(!tries)
      throw PDNSException("Resolver binding to local query client socket: "+stringerror());
    
    Utility::setNonBlocking(ret);
    return ret;
  }
};

static __thread UDPClientSocks* t_udpclientsocks;

/* these two functions are used by LWRes */
// -2 is OS error, -1 is error that depends on the remote, > 0 is success
int asendto(const char *data, int len, int flags, 
            const ComboAddress& toaddr, uint16_t id, const string& domain, uint16_t qtype, int* fd) 
{

  PacketID pident;
  pident.domain = domain;
  pident.remote = toaddr;
  pident.type = qtype;

  // see if there is an existing outstanding request we can chain on to, using partial equivalence function
  pair<MT_t::waiters_t::iterator, MT_t::waiters_t::iterator> chain=MT->d_waiters.equal_range(pident, PacketIDBirthdayCompare());

  for(; chain.first != chain.second; chain.first++) {
    if(chain.first->key.fd > -1) { // don't chain onto existing chained waiter!
      /*
      cerr<<"Orig: "<<pident.domain<<", "<<pident.remote.toString()<<", id="<<id<<endl;
      cerr<<"Had hit: "<< chain.first->key.domain<<", "<<chain.first->key.remote.toString()<<", id="<<chain.first->key.id
          <<", count="<<chain.first->key.chain.size()<<", origfd: "<<chain.first->key.fd<<endl;
      */
      chain.first->key.chain.insert(id); // we can chain
      *fd=-1;                            // gets used in waitEvent / sendEvent later on
      return 1;
    }
  }

  int ret=t_udpclientsocks->getSocket(toaddr, fd);
  if(ret < 0)
    return ret;

  pident.fd=*fd;
  pident.id=id;
  
  t_fdm->addReadFD(*fd, handleUDPServerResponse, pident);
  ret = send(*fd, data, len, 0);

  int tmp = errno;

  if(ret < 0)
    t_udpclientsocks->returnSocket(*fd);

  errno = tmp; // this is for logging purposes only
  return ret;
}

// -1 is error, 0 is timeout, 1 is success
int arecvfrom(char *data, int len, int flags, const ComboAddress& fromaddr, int *d_len, 
              uint16_t id, const string& domain, uint16_t qtype, int fd, struct timeval* now)
{
  static optional<unsigned int> nearMissLimit;
  if(!nearMissLimit) 
    nearMissLimit=::arg().asNum("spoof-nearmiss-max");

  PacketID pident;
  pident.fd=fd;
  pident.id=id;
  pident.domain=domain;
  pident.type = qtype;
  pident.remote=fromaddr;

  string packet;
  int ret=MT->waitEvent(pident, &packet, g_networkTimeoutMsec, now);

  if(ret > 0) {
    if(packet.empty()) // means "error"
      return -1; 

    *d_len=(int)packet.size();
    memcpy(data,packet.c_str(),min(len,*d_len));
    if(*nearMissLimit && pident.nearMisses > *nearMissLimit) {
      L<<Logger::Error<<"Too many ("<<pident.nearMisses<<" > "<<*nearMissLimit<<") bogus answers for '"<<domain<<"' from "<<fromaddr.toString()<<", assuming spoof attempt."<<endl;
      g_stats.spoofCount++;
      return -1;
    }
  }
  else {
    if(fd >= 0)
      t_udpclientsocks->returnSocket(fd);
  }
  return ret;
}


string s_pidfname;
static void writePid(void)
{
  ofstream of(s_pidfname.c_str(), std::ios_base::app);
  if(of)
    of<< Utility::getpid() <<endl;
  else
    L<<Logger::Error<<"Requested to write pid for "<<Utility::getpid()<<" to "<<s_pidfname<<" failed: "<<strerror(errno)<<endl;
}

typedef map<ComboAddress, uint32_t, ComboAddress::addressOnlyLessThan> tcpClientCounts_t;
tcpClientCounts_t __thread* t_tcpClientCounts;

TCPConnection::TCPConnection(int fd, const ComboAddress& addr) : d_remote(addr), d_fd(fd)
{ 
  ++s_currentConnections; 
  (*t_tcpClientCounts)[d_remote]++;
}

TCPConnection::~TCPConnection()
{
  if(Utility::closesocket(d_fd) < 0) 
    unixDie("closing socket for TCPConnection");
  if(t_tcpClientCounts->count(d_remote) && !(*t_tcpClientCounts)[d_remote]--) 
    t_tcpClientCounts->erase(d_remote);
  --s_currentConnections;
}

AtomicCounter TCPConnection::s_currentConnections; 
void handleRunningTCPQuestion(int fd, FDMultiplexer::funcparam_t& var);

void updateRcodeStats(int res)
{
  switch(res) {
  case RCode::ServFail:
    g_stats.servFails++;
    break;
  case RCode::NXDomain:
    g_stats.nxDomains++;
    break;
  case RCode::NoError:
    g_stats.noErrors++;
    break;
  }
}

ResponseStats g_rs;

void startDoResolve(void *p)
{
  DNSComboWriter* dc=(DNSComboWriter *)p;
  string loginfo="";

  try {
    loginfo=" (while setting loginfo)";
    loginfo=" ("+dc->d_mdp.d_qname+"/"+lexical_cast<string>(dc->d_mdp.d_qtype)+" from "+(dc->d_remote.toString())+")";
    uint32_t maxanswersize= dc->d_tcp ? 65535 : min((uint16_t) 512, g_udpTruncationThreshold);
    EDNSOpts edo;
    if(getEDNSOpts(dc->d_mdp, &edo) && !dc->d_tcp) {
      maxanswersize = min(edo.d_packetsize, g_udpTruncationThreshold);
    }
    
    vector<DNSResourceRecord> ret;
    vector<uint8_t> packet;

    DNSPacketWriter pw(packet, dc->d_mdp.d_qname, dc->d_mdp.d_qtype, dc->d_mdp.d_qclass); 

    pw.getHeader()->aa=0;
    pw.getHeader()->ra=1;
    pw.getHeader()->qr=1;
    pw.getHeader()->tc=0;
    pw.getHeader()->id=dc->d_mdp.d_header.id;
    pw.getHeader()->rd=dc->d_mdp.d_header.rd;

    uint32_t minTTL=std::numeric_limits<uint32_t>::max();

    SyncRes sr(dc->d_now);
    bool tracedQuery=false; // we could consider letting Lua know about this too
    bool variableAnswer = false;

    int res;

    if(dc->d_mdp.d_qtype==QType::ANY && !dc->d_tcp && g_anyToTcp) {
      pw.getHeader()->tc = 1;
      res = 0;
      variableAnswer = true;
      goto sendit;
    }

    if(t_traceRegex->get() && (*t_traceRegex)->match(dc->d_mdp.d_qname)) {
      sr.setLogMode(SyncRes::Store);
      tracedQuery=true;
    }
    
    if(!g_quiet || tracedQuery)
      L<<Logger::Warning<<t_id<<" ["<<MT->getTid()<<"] " << (dc->d_tcp ? "TCP " : "") << "question for '"<<dc->d_mdp.d_qname<<"|"
       <<DNSRecordContent::NumberToType(dc->d_mdp.d_qtype)<<"' from "<<dc->getRemote()<<endl;

    sr.setId(MT->getTid());
    if(!dc->d_mdp.d_header.rd)
      sr.setCacheOnly();


    // if there is a RecursorLua active, and it 'took' the query in preResolve, we don't launch beginResolve
    if(!t_pdl->get() || !(*t_pdl)->preresolve(dc->d_remote, g_listenSocketsAddresses[dc->d_socket], dc->d_mdp.d_qname, QType(dc->d_mdp.d_qtype), ret, res, &variableAnswer)) {
       res = sr.beginResolve(dc->d_mdp.d_qname, QType(dc->d_mdp.d_qtype), dc->d_mdp.d_qclass, ret);

      if(t_pdl->get()) {
        if(res == RCode::NoError) {
                vector<DNSResourceRecord>::const_iterator i;
                for(i=ret.begin(); i!=ret.end(); ++i) 
                  if(i->qtype.getCode() == dc->d_mdp.d_qtype && i->d_place == DNSResourceRecord::ANSWER)
                          break;
                if(i == ret.end())
                  (*t_pdl)->nodata(dc->d_remote, g_listenSocketsAddresses[dc->d_socket], dc->d_mdp.d_qname, QType(dc->d_mdp.d_qtype), ret, res, &variableAnswer);
              }
              else if(res == RCode::NXDomain)
          (*t_pdl)->nxdomain(dc->d_remote, g_listenSocketsAddresses[dc->d_socket], dc->d_mdp.d_qname, QType(dc->d_mdp.d_qtype), ret, res, &variableAnswer);
      
      (*t_pdl)->postresolve(dc->d_remote, g_listenSocketsAddresses[dc->d_socket], dc->d_mdp.d_qname, QType(dc->d_mdp.d_qtype), ret, res, &variableAnswer);
      }
    }
    
    if(res == RecursorBehaviour::DROP) {
      delete dc;
      dc=0;
      return;
    }  
    if(tracedQuery || res == RecursorBehaviour::PASS || res == RCode::ServFail || pw.getHeader()->rcode == RCode::ServFail)
    {
      string trace(sr.getTrace());
      if(!trace.empty()) {
        vector<string> lines;
        boost::split(lines, trace, boost::is_any_of("\n"));
        BOOST_FOREACH(const string& line, lines) {
          if(!line.empty())
            L<<Logger::Warning<< line << endl;
        }
      }
    }
    
    if(res == RecursorBehaviour::PASS) {
      pw.getHeader()->rcode=RCode::ServFail;
      // no commit here, because no record
      g_stats.servFails++;
    }
    else {
      pw.getHeader()->rcode=res;
      updateRcodeStats(res);
      
      if(ret.size()) {
        orderAndShuffle(ret);
        for(vector<DNSResourceRecord>::const_iterator i=ret.begin(); i!=ret.end(); ++i) {
          pw.startRecord(i->qname, i->qtype.getCode(), i->ttl, i->qclass, (DNSPacketWriter::Place)i->d_place); 
          minTTL = min(minTTL, i->ttl);
          if(i->qtype.getCode() == QType::A) { // blast out A record w/o doing whole dnswriter thing
            uint32_t ip=0;
            IpToU32(i->content, &ip);
            pw.xfr32BitInt(htonl(ip));
          } else {
            shared_ptr<DNSRecordContent> drc(DNSRecordContent::mastermake(i->qtype.getCode(), i->qclass, i->content)); 
            drc->toPacket(pw);
          }
          if(pw.size() > maxanswersize) {
            pw.rollback();
            if(i->d_place==DNSResourceRecord::ANSWER)  // only truncate if we actually omitted parts of the answer
            {
              pw.getHeader()->tc=1;
              pw.truncate();
            }
            goto sendit; // need to jump over pw.commit
          }
        }

      pw.commit();
      }
    }
  sendit:;
    g_rs.submitResponse(dc->d_mdp.d_qtype, packet.size(), !dc->d_tcp);
    if(!dc->d_tcp) {
      sendto(dc->d_socket, (const char*)&*packet.begin(), packet.size(), 0, (struct sockaddr *)(&dc->d_remote), dc->d_remote.getSocklen());
      if(!SyncRes::s_nopacketcache && !variableAnswer ) {
        t_packetCache->insertResponsePacket(string((const char*)&*packet.begin(), packet.size()),
                                            g_now.tv_sec, 
                                            min(minTTL, 
                                                (pw.getHeader()->rcode == RCode::ServFail) ? SyncRes::s_packetcacheservfailttl : SyncRes::s_packetcachettl
                                            ) 
        );
      }
    }
    else {
      char buf[2];
      buf[0]=packet.size()/256;
      buf[1]=packet.size()%256;

      Utility::iovec iov[2];

      iov[0].iov_base=(void*)buf;              iov[0].iov_len=2;
      iov[1].iov_base=(void*)&*packet.begin(); iov[1].iov_len = packet.size();

      int ret=Utility::writev(dc->d_socket, iov, 2);
      bool hadError=true;

      if(ret == 0) 
        L<<Logger::Error<<"EOF writing TCP answer to "<<dc->getRemote()<<endl;
      else if(ret < 0 )  
        L<<Logger::Error<<"Error writing TCP answer to "<<dc->getRemote()<<": "<< strerror(errno) <<endl;
      else if((unsigned int)ret != 2 + packet.size())
        L<<Logger::Error<<"Oops, partial answer sent to "<<dc->getRemote()<<" for "<<dc->d_mdp.d_qname<<" (size="<< (2 + packet.size()) <<", sent "<<ret<<")"<<endl;
      else
        hadError=false;
      
      // update tcp connection status, either by closing or moving to 'BYTE0'
    
      if(hadError) {
        // no need to remove us from FDM, we weren't there
        dc->d_socket = -1;
      }
      else {
        dc->d_tcpConnection->state=TCPConnection::BYTE0;
        Utility::gettimeofday(&g_now, 0); // needs to be updated
        t_fdm->addReadFD(dc->d_socket, handleRunningTCPQuestion, dc->d_tcpConnection);
        t_fdm->setReadTTD(dc->d_socket, g_now, g_tcpTimeout);
      }
    }
    
    if(!g_quiet) {
      L<<Logger::Error<<t_id<<" ["<<MT->getTid()<<"] answer to "<<(dc->d_mdp.d_header.rd?"":"non-rd ")<<"question '"<<dc->d_mdp.d_qname<<"|"<<DNSRecordContent::NumberToType(dc->d_mdp.d_qtype);
      L<<"': "<<ntohs(pw.getHeader()->ancount)<<" answers, "<<ntohs(pw.getHeader()->arcount)<<" additional, took "<<sr.d_outqueries<<" packets, "<<
      sr.d_throttledqueries<<" throttled, "<<sr.d_timeouts<<" timeouts, "<<sr.d_tcpoutqueries<<" tcp connections, rcode="<<res<<endl;
    }

    sr.d_outqueries ? t_RC->cacheMisses++ : t_RC->cacheHits++; 
    float spent=makeFloat(sr.d_now-dc->d_now);
    if(spent < 0.001)
      g_stats.answers0_1++;
    else if(spent < 0.010)
      g_stats.answers1_10++;
    else if(spent < 0.1)
      g_stats.answers10_100++;
    else if(spent < 1.0)
      g_stats.answers100_1000++;
    else
      g_stats.answersSlow++;

    uint64_t newLat=(uint64_t)(spent*1000000);
    if(newLat < 1000000)  // outliers of several minutes exist..
      g_stats.avgLatencyUsec=(uint64_t)((1-0.0001)*g_stats.avgLatencyUsec + 0.0001*newLat);

    delete dc;
    dc=0;
  }
  catch(PDNSException &ae) {
    L<<Logger::Error<<"startDoResolve problem"<<loginfo<<": "<<ae.reason<<endl;
    delete dc;
  }
  catch(MOADNSException& e) {
    L<<Logger::Error<<"DNS parser error"<<loginfo<<": "<<dc->d_mdp.d_qname<<", "<<e.what()<<endl;
    delete dc;
  }
  catch(std::exception& e) {
    L<<Logger::Error<<"STL error"<<loginfo<<": "<<e.what()<<endl;
    delete dc;
  }
  catch(...) {
    L<<Logger::Error<<"Any other exception in a resolver context"<<loginfo<<endl;
  }
  
  g_stats.maxMThreadStackUsage = max(MT->getMaxStackUsage(), g_stats.maxMThreadStackUsage);
}

void makeControlChannelSocket(int processNum=-1)
{
  string sockname=::arg()["socket-dir"]+"/"+s_programname;
  if(processNum >= 0)
    sockname += "."+lexical_cast<string>(processNum);
  sockname+=".controlsocket";
  s_rcc.listen(sockname);
  
  int sockowner = -1;
  int sockgroup = -1;

  if (!::arg().isEmpty("socket-group"))
    sockgroup=::arg().asGid("socket-group");
  if (!::arg().isEmpty("socket-owner"))
    sockowner=::arg().asUid("socket-owner");
  
  if (sockgroup > -1 || sockowner > -1) {
    if(chown(sockname.c_str(), sockowner, sockgroup) < 0) {
      unixDie("Failed to chown control socket");
    }
  }

  // do mode change if socket-mode is given
  if(!::arg().isEmpty("socket-mode")) {
    mode_t sockmode=::arg().asMode("socket-mode");
    chmod(sockname.c_str(), sockmode);
  }
}

void handleRunningTCPQuestion(int fd, FDMultiplexer::funcparam_t& var)
{
  shared_ptr<TCPConnection> conn=any_cast<shared_ptr<TCPConnection> >(var);

  if(conn->state==TCPConnection::BYTE0) {
    int bytes=recv(conn->getFD(), conn->data, 2, 0);
    if(bytes==1)
      conn->state=TCPConnection::BYTE1;
    if(bytes==2) { 
      conn->qlen=(((unsigned char)conn->data[0]) << 8)+ (unsigned char)conn->data[1];
      conn->bytesread=0;
      conn->state=TCPConnection::GETQUESTION;
    }
    if(!bytes || bytes < 0) {
      t_fdm->removeReadFD(fd);
      return;
    }
  }
  else if(conn->state==TCPConnection::BYTE1) {
    int bytes=recv(conn->getFD(), conn->data+1, 1, 0);
    if(bytes==1) {
      conn->state=TCPConnection::GETQUESTION;
      conn->qlen=(((unsigned char)conn->data[0]) << 8)+ (unsigned char)conn->data[1];
      conn->bytesread=0;
    }
    if(!bytes || bytes < 0) {
      if(g_logCommonErrors)
        L<<Logger::Error<<"TCP client "<< conn->d_remote.toString() <<" disconnected after first byte"<<endl;
      t_fdm->removeReadFD(fd);
      return;
    }
  }
  else if(conn->state==TCPConnection::GETQUESTION) {
    int bytes=recv(conn->getFD(), conn->data + conn->bytesread, conn->qlen - conn->bytesread, 0);
    if(!bytes || bytes < 0) {
      L<<Logger::Error<<"TCP client "<< conn->d_remote.toString() <<" disconnected while reading question body"<<endl;
      t_fdm->removeReadFD(fd);
      return;
    }
    conn->bytesread+=bytes;
    if(conn->bytesread==conn->qlen) {
      t_fdm->removeReadFD(fd); // should no longer awake ourselves when there is data to read

      DNSComboWriter* dc=0;
      try {
        dc=new DNSComboWriter(conn->data, conn->qlen, g_now);
      }
      catch(MOADNSException &mde) {
        g_stats.clientParseError++; 
        if(g_logCommonErrors)
          L<<Logger::Error<<"Unable to parse packet from TCP client "<< conn->d_remote.toString() <<endl;
        return;
      }
      dc->d_tcpConnection = conn; // carry the torch
      dc->setSocket(conn->getFD()); // this is the only time a copy is made of the actual fd
      dc->d_tcp=true;
      dc->setRemote(&conn->d_remote);
      if(dc->d_mdp.d_header.qr) {
        delete dc;
        L<<Logger::Error<<"Ignoring answer on server socket!"<<endl;
        return;
      }
      if(dc->d_mdp.d_header.opcode) {
        delete dc;
        L<<Logger::Error<<"Ignoring non-query opcode on server socket!"<<endl;
        return;
      }
      else {
        ++g_stats.qcounter;
        ++g_stats.tcpqcounter;
        MT->makeThread(startDoResolve, dc); // deletes dc, will set state to BYTE0 again
        return;
      }
    }
  }
}

//! Handle new incoming TCP connection
void handleNewTCPQuestion(int fd, FDMultiplexer::funcparam_t& )
{
  ComboAddress addr;
  socklen_t addrlen=sizeof(addr);
  int newsock=(int)accept(fd, (struct sockaddr*)&addr, &addrlen);
  if(newsock>0) {
    if(MT->numProcesses() > g_maxMThreads) {
      g_stats.overCapacityDrops++;
      Utility::closesocket(newsock);
      return;
    }

    t_remotes->addRemote(addr);
    if(t_allowFrom && !t_allowFrom->match(&addr)) {
      if(!g_quiet) 
        L<<Logger::Error<<"["<<MT->getTid()<<"] dropping TCP query from "<<addr.toString()<<", address not matched by allow-from"<<endl;

      g_stats.unauthorizedTCP++;
      Utility::closesocket(newsock);
      return;
    }
    if(g_maxTCPPerClient && t_tcpClientCounts->count(addr) && (*t_tcpClientCounts)[addr] >= g_maxTCPPerClient) {
      g_stats.tcpClientOverflow++;
      Utility::closesocket(newsock); // don't call TCPConnection::closeAndCleanup here - did not enter it in the counts yet!
      return;
    }
    
    Utility::setNonBlocking(newsock);
    shared_ptr<TCPConnection> tc(new TCPConnection(newsock, addr));
    tc->state=TCPConnection::BYTE0;
    
    t_fdm->addReadFD(tc->getFD(), handleRunningTCPQuestion, tc);

    struct timeval now;
    Utility::gettimeofday(&now, 0);
    t_fdm->setReadTTD(tc->getFD(), now, g_tcpTimeout);
  }
}
 
string* doProcessUDPQuestion(const std::string& question, const ComboAddress& fromaddr, int fd)
{
  ++g_stats.qcounter;
  if(fromaddr.sin4.sin_family==AF_INET6)
     g_stats.ipv6qcounter++;

  string response;
  try {
    uint32_t age;
    if(!SyncRes::s_nopacketcache && t_packetCache->getResponsePacket(question, g_now.tv_sec, &response, &age)) {
      if(!g_quiet)
        L<<Logger::Error<<t_id<< " question answered from packet cache from "<<fromaddr.toString()<<endl;

      g_stats.packetCacheHits++;
      SyncRes::s_queries++;
      ageDNSPacket(response, age);
      sendto(fd, response.c_str(), response.length(), 0, (struct sockaddr*) &fromaddr, fromaddr.getSocklen());
      if(response.length() >= sizeof(struct dnsheader)) {
        struct dnsheader dh;
        memcpy(&dh, response.c_str(), sizeof(dh));
        updateRcodeStats(dh.rcode);
      }
      g_stats.avgLatencyUsec=(uint64_t)((1-0.0001)*g_stats.avgLatencyUsec + 0); // we assume 0 usec
      return 0;
    }
  } 
  catch(std::exception& e) {
    L<<Logger::Error<<"Error processing or aging answer packet: "<<e.what()<<endl;
    return 0;
  }
  
  
  if(MT->numProcesses() > g_maxMThreads) {
    g_stats.overCapacityDrops++;
    return 0;
  }
  
  DNSComboWriter* dc = new DNSComboWriter(question.c_str(), question.size(), g_now);
  dc->setSocket(fd);
  dc->setRemote(&fromaddr);

  dc->d_tcp=false;
  MT->makeThread(startDoResolve, (void*) dc); // deletes dc
  return 0;
} 
 
void handleNewUDPQuestion(int fd, FDMultiplexer::funcparam_t& var)
{
  int len;
  char data[1500];
  ComboAddress fromaddr;
  socklen_t addrlen=sizeof(fromaddr);
  
  if((len=recvfrom(fd, data, sizeof(data), 0, (sockaddr *)&fromaddr, &addrlen)) >= 0) {
    t_remotes->addRemote(fromaddr);

    if(t_allowFrom && !t_allowFrom->match(&fromaddr)) {
      if(!g_quiet) 
        L<<Logger::Error<<"["<<MT->getTid()<<"] dropping UDP query from "<<fromaddr.toString()<<", address not matched by allow-from"<<endl;

      g_stats.unauthorizedUDP++;
      return;
    }
    BOOST_STATIC_ASSERT(offsetof(sockaddr_in, sin_port) == offsetof(sockaddr_in6, sin6_port));
    if(!fromaddr.sin4.sin_port) { // also works for IPv6
     if(!g_quiet) 
        L<<Logger::Error<<"["<<MT->getTid()<<"] dropping UDP query from "<<fromaddr.toStringWithPort()<<", can't deal with port 0"<<endl;

      g_stats.clientParseError++; // not quite the best place to put it, but needs to go somewhere
      return;
    }
    try {
      dnsheader* dh=(dnsheader*)data;
      
      if(dh->qr) {
        if(g_logCommonErrors)
          L<<Logger::Error<<"Ignoring answer from "<<fromaddr.toString()<<" on server socket!"<<endl;
      }
      else if(dh->opcode) {
        if(g_logCommonErrors)
          L<<Logger::Error<<"Ignoring non-query opcode "<<dh->opcode<<" from "<<fromaddr.toString()<<" on server socket!"<<endl;
      }
      else {
        string question(data, len);
        if(g_weDistributeQueries)
          distributeAsyncFunction(boost::bind(doProcessUDPQuestion, question, fromaddr, fd));
        else
          doProcessUDPQuestion(question, fromaddr, fd);
      }
    }
    catch(MOADNSException& mde) {
      g_stats.clientParseError++; 
      if(g_logCommonErrors)
        L<<Logger::Error<<"Unable to parse packet from remote UDP client "<<fromaddr.toString() <<": "<<mde.what()<<endl;
    }
  }
  else {
    // cerr<<t_id<<" had error: "<<stringerror()<<endl;
    if(errno == EAGAIN)
      g_stats.noPacketError++;
  }
}


typedef vector<pair<int, function< void(int, any&) > > > deferredAdd_t;
deferredAdd_t deferredAdd;

void makeTCPServerSockets()
{
  int fd;
  vector<string>locals;
  stringtok(locals,::arg()["local-address"]," ,");

  if(locals.empty())
    throw PDNSException("No local address specified");
  
  for(vector<string>::const_iterator i=locals.begin();i!=locals.end();++i) {
    ServiceTuple st;
    st.port=::arg().asNum("local-port");
    parseService(*i, st);
    
    ComboAddress sin;

    memset((char *)&sin,0, sizeof(sin));
    sin.sin4.sin_family = AF_INET;
    if(!IpToU32(st.host, (uint32_t*)&sin.sin4.sin_addr.s_addr)) {
      sin.sin6.sin6_family = AF_INET6;
      if(makeIPv6sockaddr(st.host, &sin.sin6) < 0)
        throw PDNSException("Unable to resolve local address for TCP server on '"+ st.host +"'"); 
    }

    fd=socket(sin.sin6.sin6_family, SOCK_STREAM, 0);
    Utility::setCloseOnExec(fd);

    if(fd<0) 
      throw PDNSException("Making a TCP server socket for resolver: "+stringerror());

    int tmp=1;
    if(setsockopt(fd,SOL_SOCKET,SO_REUSEADDR,(char*)&tmp,sizeof tmp)<0) {
      L<<Logger::Error<<"Setsockopt failed for TCP listening socket"<<endl;
      exit(1);
    }
    
#ifdef TCP_DEFER_ACCEPT
    if(setsockopt(fd, SOL_TCP,TCP_DEFER_ACCEPT,(char*)&tmp,sizeof tmp) >= 0) {
      if(i==locals.begin())
        L<<Logger::Error<<"Enabled TCP data-ready filter for (slight) DoS protection"<<endl;
    }
#endif

    sin.sin4.sin_port = htons(st.port);
    int socklen=sin.sin4.sin_family==AF_INET ? sizeof(sin.sin4) : sizeof(sin.sin6);
    if (::bind(fd, (struct sockaddr *)&sin, socklen )<0) 
      throw PDNSException("Binding TCP server socket for "+ st.host +": "+stringerror());
    
    Utility::setNonBlocking(fd);
    setSocketSendBuffer(fd, 65000);
    listen(fd, 128);
    deferredAdd.push_back(make_pair(fd, handleNewTCPQuestion));
    g_tcpListenSockets.push_back(fd);

    if(sin.sin4.sin_family == AF_INET) 
      L<<Logger::Error<<"Listening for TCP queries on "<< sin.toString() <<":"<<st.port<<endl;
    else
      L<<Logger::Error<<"Listening for TCP queries on ["<< sin.toString() <<"]:"<<st.port<<endl;
  }
}



void makeUDPServerSockets()
{
  vector<string>locals;
  stringtok(locals,::arg()["local-address"]," ,");

  if(locals.empty())
    throw PDNSException("No local address specified");
  
  if(::arg()["local-address"]=="0.0.0.0") {
    L<<Logger::Warning<<"It is advised to bind to explicit addresses with the --local-address option"<<endl;
  }

  for(vector<string>::const_iterator i=locals.begin();i!=locals.end();++i) {
    ServiceTuple st;
    st.port=::arg().asNum("local-port");
    parseService(*i, st);

    ComboAddress sin;

    memset(&sin, 0, sizeof(sin));
    sin.sin4.sin_family = AF_INET;
    if(!IpToU32(st.host.c_str() , (uint32_t*)&sin.sin4.sin_addr.s_addr)) {
      sin.sin6.sin6_family = AF_INET6;
      if(makeIPv6sockaddr(st.host, &sin.sin6) < 0)
        throw PDNSException("Unable to resolve local address for UDP server on '"+ st.host +"'"); 
    }
    
    int fd=socket(sin.sin4.sin_family, SOCK_DGRAM, 0);
    Utility::setCloseOnExec(fd);

    if(fd < 0) {
      throw PDNSException("Making a UDP server socket for resolver: "+netstringerror());
    }

    setSocketReceiveBuffer(fd, 250000);
    sin.sin4.sin_port = htons(st.port);

    int socklen=sin.sin4.sin_family==AF_INET ? sizeof(sin.sin4) : sizeof(sin.sin6);
    if (::bind(fd, (struct sockaddr *)&sin, socklen)<0) 
      throw PDNSException("Resolver binding to server socket on port "+ lexical_cast<string>(st.port) +" for "+ st.host+": "+stringerror());
    
    Utility::setNonBlocking(fd);

    deferredAdd.push_back(make_pair(fd, handleNewUDPQuestion));
    g_listenSocketsAddresses[fd]=sin;  // this is written to only from the startup thread, not from the workers
    if(sin.sin4.sin_family == AF_INET) 
      L<<Logger::Error<<"Listening for UDP queries on "<< sin.toString() <<":"<<st.port<<endl;
    else
      L<<Logger::Error<<"Listening for UDP queries on ["<< sin.toString() <<"]:"<<st.port<<endl;
  }
}


void daemonize(void)
{
  if(fork())
    exit(0); // bye bye
  
  setsid(); 

  int i=open("/dev/null",O_RDWR); /* open stdin */
  if(i < 0) 
    L<<Logger::Critical<<"Unable to open /dev/null: "<<stringerror()<<endl;
  else {
    dup2(i,0); /* stdin */
    dup2(i,1); /* stderr */
    dup2(i,2); /* stderr */
    close(i);
  }
}

uint64_t counter;
bool statsWanted;

void usr1Handler(int)
{
  statsWanted=true;
}

void usr2Handler(int)
{
  g_quiet= !g_quiet;
  SyncRes::setDefaultLogMode(g_quiet ? SyncRes::LogNone : SyncRes::Log);
  ::arg().set("quiet")=g_quiet ? "" : "no";
}

void doStats(void)
{
  static time_t lastOutputTime;
  static uint64_t lastQueryCount;

  uint64_t cacheHits = broadcastAccFunction<uint64_t>(pleaseGetCacheHits);
  uint64_t cacheMisses = broadcastAccFunction<uint64_t>(pleaseGetCacheMisses);
  
  if(g_stats.qcounter && (cacheHits + cacheMisses) && SyncRes::s_queries && SyncRes::s_outqueries) {
    L<<Logger::Warning<<"stats: "<<g_stats.qcounter<<" questions, "<<
      broadcastAccFunction<uint64_t>(pleaseGetCacheSize)<< " cache entries, "<<
      broadcastAccFunction<uint64_t>(pleaseGetNegCacheSize)<<" negative entries, "<<
      (int)((cacheHits*100.0)/(cacheHits+cacheMisses))<<"% cache hits"<<endl; 
    
    L<<Logger::Warning<<"stats: throttle map: "
      << broadcastAccFunction<uint64_t>(pleaseGetThrottleSize) <<", ns speeds: "
      << broadcastAccFunction<uint64_t>(pleaseGetNsSpeedsSize)<<endl;  
    L<<Logger::Warning<<"stats: outpacket/query ratio "<<(int)(SyncRes::s_outqueries*100.0/SyncRes::s_queries)<<"%";
    L<<Logger::Warning<<", "<<(int)(SyncRes::s_throttledqueries*100.0/(SyncRes::s_outqueries+SyncRes::s_throttledqueries))<<"% throttled, "
     <<SyncRes::s_nodelegated<<" no-delegation drops"<<endl;
    L<<Logger::Warning<<"stats: "<<SyncRes::s_tcpoutqueries<<" outgoing tcp connections, "<<
      broadcastAccFunction<uint64_t>(pleaseGetConcurrentQueries)<<" queries running, "<<SyncRes::s_outgoingtimeouts<<" outgoing timeouts"<<endl;

    //L<<Logger::Warning<<"stats: "<<g_stats.ednsPingMatches<<" ping matches, "<<g_stats.ednsPingMismatches<<" mismatches, "<<
      //g_stats.noPingOutQueries<<" outqueries w/o ping, "<< g_stats.noEdnsOutQueries<<" w/o EDNS"<<endl;
    
    L<<Logger::Warning<<"stats: " <<  broadcastAccFunction<uint64_t>(pleaseGetPacketCacheSize) <<
    " packet cache entries, "<<(int)(100.0*broadcastAccFunction<uint64_t>(pleaseGetPacketCacheHits)/SyncRes::s_queries) << "% packet cache hits"<<endl;
    
    time_t now = time(0);
    if(lastOutputTime && lastQueryCount && now != lastOutputTime) {
      L<<Logger::Warning<<"stats: "<< (SyncRes::s_queries - lastQueryCount) / (now - lastOutputTime) <<" qps (average over "<< (now - lastOutputTime) << " seconds)"<<endl;
    }
    lastOutputTime = now;
    lastQueryCount = SyncRes::s_queries;
  }
  else if(statsWanted) 
    L<<Logger::Warning<<"stats: no stats yet!"<<endl;

  statsWanted=false;
}

static void houseKeeping(void *)
try
{
  static __thread time_t last_stat, last_rootupdate, last_prune;
  static __thread int cleanCounter=0;
  struct timeval now;
  Utility::gettimeofday(&now, 0);

  // clog<<"* "<<t_id<<" "<<(void*)&last_stat<<"\t"<<(unsigned int)last_stat<<endl;

  if(now.tv_sec - last_prune > (time_t)(5 + t_id)) { 
    DTime dt;
    dt.setTimeval(now);
    t_RC->doPrune(); // this function is local to a thread, so fine anyhow
    t_packetCache->doPruneTo(::arg().asNum("max-packetcache-entries") / g_numThreads);
    
    pruneCollection(t_sstorage->negcache, ::arg().asNum("max-cache-entries") / (g_numThreads * 10), 200);
    
    if(!((cleanCounter++)%40)) {  // this is a full scan!
      time_t limit=now.tv_sec-300;
      for(SyncRes::nsspeeds_t::iterator i = t_sstorage->nsSpeeds.begin() ; i!= t_sstorage->nsSpeeds.end(); )
        if(i->second.stale(limit))
          t_sstorage->nsSpeeds.erase(i++);
        else
          ++i;
    }
//    L<<Logger::Warning<<"Spent "<<dt.udiff()/1000<<" msec cleaning"<<endl;
    last_prune=time(0);
  }
  
  if(!t_id) {
    if(now.tv_sec - last_stat >= 1800) { 
      doStats();
      last_stat=time(0);
    }
  }
  
  if(now.tv_sec - last_rootupdate > 7200) {
    SyncRes sr(now);
    sr.setDoEDNS0(true);
    vector<DNSResourceRecord> ret;

    sr.setNoCache();
    int res=sr.beginResolve(".", QType(QType::NS), 1, ret);
    if(!res) {
      L<<Logger::Warning<<"Refreshed . records"<<endl;
      last_rootupdate=now.tv_sec;
    }
    else
      L<<Logger::Error<<"Failed to update . records, RCODE="<<res<<endl;
  }
}
catch(PDNSException& ae)
{
  L<<Logger::Error<<"Fatal error: "<<ae.reason<<endl;
  throw;
}
;

void makeThreadPipes()
{
  for(unsigned int n=0; n < g_numThreads; ++n) {
    struct ThreadPipeSet tps;
    int fd[2];
    if(pipe(fd) < 0)
      unixDie("Creating pipe for inter-thread communications");
    
    tps.readToThread = fd[0];
    tps.writeToThread = fd[1];
    
    if(pipe(fd) < 0)
      unixDie("Creating pipe for inter-thread communications");
    tps.readFromThread = fd[0];
    tps.writeFromThread = fd[1];
    
    g_pipes.push_back(tps);
  }
}

struct ThreadMSG
{
  pipefunc_t func;
  bool wantAnswer;
};

void broadcastFunction(const pipefunc_t& func, bool skipSelf)
{
  unsigned int n = 0;
  BOOST_FOREACH(ThreadPipeSet& tps, g_pipes) 
  {
    if(n++ == t_id) {
      if(!skipSelf)
        func(); // don't write to ourselves!
      continue;
    }
  
    ThreadMSG* tmsg = new ThreadMSG();
    tmsg->func = func;
    tmsg->wantAnswer = true;
    if(write(tps.writeToThread, &tmsg, sizeof(tmsg)) != sizeof(tmsg))
      unixDie("write to thread pipe returned wrong size or error");
    
    string* resp;
    if(read(tps.readFromThread, &resp, sizeof(resp)) != sizeof(resp))
      unixDie("read from thread pipe returned wrong size or error");
    
    if(resp) {
//      cerr <<"got response: " << *resp << endl;
      delete resp;
    }
  }
}
void distributeAsyncFunction(const pipefunc_t& func)
{
  static unsigned int counter;
  unsigned int target = 1 + (++counter % (g_pipes.size()-1));
  // cerr<<"Sending to: "<<target<<endl;
  if(target == t_id) {
    func();
    return;
  }
  ThreadPipeSet& tps = g_pipes[target];    
  ThreadMSG* tmsg = new ThreadMSG();
  tmsg->func = func;
  tmsg->wantAnswer = false;
  
  if(write(tps.writeToThread, &tmsg, sizeof(tmsg)) != sizeof(tmsg))
    unixDie("write to thread pipe returned wrong size or error");
    
}

void handlePipeRequest(int fd, FDMultiplexer::funcparam_t& var)
{
  ThreadMSG* tmsg;
  
  if(read(fd, &tmsg, sizeof(tmsg)) != sizeof(tmsg)) { // fd == readToThread 
    unixDie("read from thread pipe returned wrong size or error");
  }
  
  void *resp=0;
  try {
    resp = tmsg->func();
  }
  catch(std::exception& e) {
    L<<Logger::Error<<"PIPE function we executed created exception: "<<e.what()<<endl; // but what if they wanted an answer.. we send 0
  }
  catch(PDNSException& e) {
    L<<Logger::Error<<"PIPE function we executed created PDNS exception: "<<e.reason<<endl; // but what if they wanted an answer.. we send 0
  }
  if(tmsg->wantAnswer)
    if(write(g_pipes[t_id].writeFromThread, &resp, sizeof(resp)) != sizeof(resp))
      unixDie("write to thread pipe returned wrong size or error");
  
  delete tmsg;
}

template<class T> void *voider(const boost::function<T*()>& func)
{
  return func();
}

vector<ComboAddress>& operator+=(vector<ComboAddress>&a, const vector<ComboAddress>& b)
{
  a.insert(a.end(), b.begin(), b.end());
  return a;
}

template<class T> T broadcastAccFunction(const boost::function<T*()>& func, bool skipSelf)
{
  unsigned int n = 0;
  T ret=T();
  BOOST_FOREACH(ThreadPipeSet& tps, g_pipes) 
  {
    if(n++ == t_id) {
      if(!skipSelf) {
        T* resp = (T*)func(); // don't write to ourselves!
        if(resp) {
          //~ cerr <<"got direct: " << *resp << endl;
          ret += *resp;
          delete resp;
        }
      }
      continue;
    }
      
    ThreadMSG* tmsg = new ThreadMSG();
    tmsg->func = boost::bind(voider<T>, func);
    tmsg->wantAnswer = true;
  
    if(write(tps.writeToThread, &tmsg, sizeof(tmsg)) != sizeof(tmsg))
      unixDie("write to thread pipe returned wrong size or error");
  
    
    T* resp;
    if(read(tps.readFromThread, &resp, sizeof(resp)) != sizeof(resp))
      unixDie("read from thread pipe returned wrong size or error");
    
    if(resp) {
      //~ cerr <<"got response: " << *resp << endl;
      ret += *resp;
      delete resp;
    }
  }
  return ret;
}

template string broadcastAccFunction(const boost::function<string*()>& fun, bool skipSelf); // explicit instantiation
template uint64_t broadcastAccFunction(const boost::function<uint64_t*()>& fun, bool skipSelf); // explicit instantiation
template vector<ComboAddress> broadcastAccFunction(const boost::function<vector<ComboAddress> *()>& fun, bool skipSelf); // explicit instantiation

void handleRCC(int fd, FDMultiplexer::funcparam_t& var)
{
  string remote;
  string msg=s_rcc.recv(&remote);
  RecursorControlParser rcp;
  RecursorControlParser::func_t* command;
  
  string answer=rcp.getAnswer(msg, &command);
  try {
    s_rcc.send(answer, &remote);
    command();
  }
  catch(std::exception& e) {
    L<<Logger::Error<<"Error dealing with control socket request: "<<e.what()<<endl;
  }
  catch(PDNSException& ae) {
    L<<Logger::Error<<"Error dealing with control socket request: "<<ae.reason<<endl;
  }
}

void handleTCPClientReadable(int fd, FDMultiplexer::funcparam_t& var)
{
  PacketID* pident=any_cast<PacketID>(&var);
  //  cerr<<"handleTCPClientReadable called for fd "<<fd<<", pident->inNeeded: "<<pident->inNeeded<<", "<<pident->sock->getHandle()<<endl;

  shared_array<char> buffer(new char[pident->inNeeded]);

  int ret=recv(fd, buffer.get(), pident->inNeeded,0);
  if(ret > 0) {
    pident->inMSG.append(&buffer[0], &buffer[ret]);
    pident->inNeeded-=ret;
    if(!pident->inNeeded || pident->inIncompleteOkay) {
      //      cerr<<"Got entire load of "<<pident->inMSG.size()<<" bytes"<<endl;
      PacketID pid=*pident;
      string msg=pident->inMSG;
      
      t_fdm->removeReadFD(fd);
      MT->sendEvent(pid, &msg); 
    }
    else {
      //      cerr<<"Still have "<<pident->inNeeded<<" left to go"<<endl;
    }
  }
  else {
    PacketID tmp=*pident;
    t_fdm->removeReadFD(fd); // pident might now be invalid (it isn't, but still)
    string empty;
    MT->sendEvent(tmp, &empty); // this conveys error status
  }
}

void handleTCPClientWritable(int fd, FDMultiplexer::funcparam_t& var)
{
  PacketID* pid=any_cast<PacketID>(&var);
  int ret=send(fd, pid->outMSG.c_str() + pid->outPos, pid->outMSG.size() - pid->outPos,0);
  if(ret > 0) {
    pid->outPos+=ret;
    if(pid->outPos==pid->outMSG.size()) {
      PacketID tmp=*pid;
      t_fdm->removeWriteFD(fd);
      MT->sendEvent(tmp, &tmp.outMSG);  // send back what we sent to convey everything is ok
    }
  }
  else {  // error or EOF
    PacketID tmp(*pid);
    t_fdm->removeWriteFD(fd);
    string sent;
    MT->sendEvent(tmp, &sent);         // we convey error status by sending empty string
  }
}

// resend event to everybody chained onto it
void doResends(MT_t::waiters_t::iterator& iter, PacketID resend, const string& content)
{
  if(iter->key.chain.empty())
    return;
  //  cerr<<"doResends called!\n";
  for(PacketID::chain_t::iterator i=iter->key.chain.begin(); i != iter->key.chain.end() ; ++i) {
    resend.fd=-1;
    resend.id=*i;
    //    cerr<<"\tResending "<<content.size()<<" bytes for fd="<<resend.fd<<" and id="<<resend.id<<endl;

    MT->sendEvent(resend, &content);
    g_stats.chainResends++;
  }
}

void handleUDPServerResponse(int fd, FDMultiplexer::funcparam_t& var)
{
  PacketID pid=any_cast<PacketID>(var);
  int len;
  char data[1500];
  ComboAddress fromaddr;
  socklen_t addrlen=sizeof(fromaddr);

  len=recvfrom(fd, data, sizeof(data), 0, (sockaddr *)&fromaddr, &addrlen);

  if(len < (int)sizeof(dnsheader)) {
    if(len < 0)
      ; //      cerr<<"Error on fd "<<fd<<": "<<stringerror()<<"\n";
    else {
      g_stats.serverParseError++; 
      if(g_logCommonErrors)
        L<<Logger::Error<<"Unable to parse packet from remote UDP server "<< fromaddr.toString() <<
          ": packet smaller than DNS header"<<endl;
    }

    t_udpclientsocks->returnSocket(fd);
    string empty;

    MT_t::waiters_t::iterator iter=MT->d_waiters.find(pid);
    if(iter != MT->d_waiters.end()) 
      doResends(iter, pid, empty);
    
    MT->sendEvent(pid, &empty); // this denotes error (does lookup again.. at least L1 will be hot)
    return;
  }  

  dnsheader dh;
  memcpy(&dh, data, sizeof(dh));
  
  PacketID pident;
  pident.remote=fromaddr;
  pident.id=dh.id;
  pident.fd=fd;

  if(!dh.qr) {
    L<<Logger::Warning<<"Not taking data from question on outgoing socket from "<< fromaddr.toStringWithPort()  <<endl;
  }

  if(!dh.qdcount || // UPC, Nominum, very old BIND on FormErr, NSD
     !dh.qr) {      // one weird server
    pident.domain.clear();
    pident.type = 0;
  }
  else {
    try {
      pident.domain=questionExpand(data, len, pident.type); // don't copy this from above - we need to do the actual read
    }
    catch(std::exception& e) {
      g_stats.serverParseError++; // won't be fed to lwres.cc, so we have to increment
      L<<Logger::Warning<<"Error in packet from "<< fromaddr.toStringWithPort() << ": "<<e.what() << endl;
      return;
    }
  }
  string packet;
  packet.assign(data, len);

  MT_t::waiters_t::iterator iter=MT->d_waiters.find(pident);
  if(iter != MT->d_waiters.end()) {
    doResends(iter, pident, packet);
  }

retryWithName:

  if(!MT->sendEvent(pident, &packet)) {
    // we do a full scan for outstanding queries on unexpected answers. not too bad since we only accept them on the right port number, which is hard enough to guess
    for(MT_t::waiters_t::iterator mthread=MT->d_waiters.begin(); mthread!=MT->d_waiters.end(); ++mthread) {
      if(pident.fd==mthread->key.fd && mthread->key.remote==pident.remote &&  mthread->key.type == pident.type &&
         pdns_iequals(pident.domain, mthread->key.domain)) {
        mthread->key.nearMisses++;
      }

      // be a bit paranoid here since we're weakening our matching
      if(pident.domain.empty() && !mthread->key.domain.empty() && !pident.type && mthread->key.type && 
         pident.id  == mthread->key.id && mthread->key.remote == pident.remote) {
        // cerr<<"Empty response, rest matches though, sending to a waiter"<<endl;
        pident.domain = mthread->key.domain;
        pident.type = mthread->key.type;
        goto retryWithName; // note that this only passes on an error, lwres will still reject the packet
      }
    }
    g_stats.unexpectedCount++; // if we made it here, it really is an unexpected answer
    if(g_logCommonErrors) {
      L<<Logger::Warning<<"Discarding unexpected packet from "<<fromaddr.toStringWithPort()<<": "<<pident.domain<<", "<<pident.type<<", "<<MT->d_waiters.size()<<" waiters"<<endl;
    }
  }
  else if(fd >= 0) {
    t_udpclientsocks->returnSocket(fd);
  }
}

FDMultiplexer* getMultiplexer()
{
  FDMultiplexer* ret;
  for(FDMultiplexer::FDMultiplexermap_t::const_iterator i = FDMultiplexer::getMultiplexerMap().begin();
      i != FDMultiplexer::getMultiplexerMap().end(); ++i) {
    try {
      ret=i->second();
      return ret;
    }
    catch(FDMultiplexerException &fe) {
      L<<Logger::Error<<"Non-fatal error initializing possible multiplexer ("<<fe.what()<<"), falling back"<<endl;
    }
    catch(...) {
      L<<Logger::Error<<"Non-fatal error initializing possible multiplexer"<<endl;
    }
  }
  L<<Logger::Error<<"No working multiplexer found!"<<endl;
  exit(1);
}

  
string* doReloadLuaScript()
{
  string fname= ::arg()["lua-dns-script"];
  try {
    if(fname.empty()) {
      t_pdl->reset();
      L<<Logger::Error<<t_id<<" Unloaded current lua script"<<endl;
      return new string("unloaded\n");
    }
    else {
      *t_pdl = shared_ptr<RecursorLua>(new RecursorLua(fname));
    }
  }
  catch(std::exception& e) {
    L<<Logger::Error<<t_id<<" Retaining current script, error from '"<<fname<<"': "<< e.what() <<endl;
    return new string("retaining current script, error from '"+fname+"': "+e.what()+"\n");
  }
    
  L<<Logger::Warning<<t_id<<" (Re)loaded lua script from '"<<fname<<"'"<<endl;
  return new string("(re)loaded '"+fname+"'\n");
}

string doQueueReloadLuaScript(vector<string>::const_iterator begin, vector<string>::const_iterator end)
{
  if(begin != end) 
    ::arg().set("lua-dns-script") = *begin;
  
  return broadcastAccFunction<string>(doReloadLuaScript);
}  

string* pleaseUseNewTraceRegex(const std::string& newRegex)
try
{
  if(newRegex.empty()) {
    t_traceRegex->reset();
    return new string("unset\n");
  }
  else {
    (*t_traceRegex) = shared_ptr<Regex>(new Regex(newRegex));
    return new string("ok\n");
  }
}
catch(PDNSException& ae)
{
  return new string(ae.reason+"\n");
}

string doTraceRegex(vector<string>::const_iterator begin, vector<string>::const_iterator end)
{
  return broadcastAccFunction<string>(boost::bind(pleaseUseNewTraceRegex, begin!=end ? *begin : ""));
}

static void checkLinuxIPv6Limits()
{
#ifdef __linux__
  string line;
  if(readFileIfThere("/proc/sys/net/ipv6/route/max_size", &line)) {
    int lim=atoi(line.c_str());
    if(lim < 16384) {
      L<<Logger::Error<<"If using IPv6, please raise sysctl net.ipv6.route.max_size, currently set to "<<lim<<" which is < 16384"<<endl;
    }
  }
#endif
}
static void checkOrFixFDS()
{
  unsigned int availFDs=getFilenumLimit();
  if(g_maxMThreads * g_numThreads > availFDs) {
    if(getFilenumLimit(true) >= g_maxMThreads * g_numThreads) {
      setFilenumLimit(g_maxMThreads * g_numThreads);
      L<<Logger::Warning<<"Raised soft limit on number of filedescriptors to "<<g_maxMThreads * g_numThreads<<" to match max-mthreads and threads settings"<<endl;
    }
    else {
      int newval = getFilenumLimit(true) / g_numThreads;
      L<<Logger::Warning<<"Insufficient number of filedescriptors available for max-mthreads*threads setting! ("<<availFDs<<" < "<<g_maxMThreads*g_numThreads<<"), reducing max-mthreads to "<<newval<<endl;
      g_maxMThreads = newval;
      setFilenumLimit(g_maxMThreads * g_numThreads);
    }
  }

}

void* recursorThread(void*);

void* pleaseSupplantACLs(NetmaskGroup *ng)
{
  t_allowFrom = ng;
  return 0;
}

int g_argc;
char** g_argv;

void parseACLs()
{
  static bool l_initialized;
  
  if(l_initialized) { // only reload configuration file on second call
    string configname=::arg()["config-dir"]+"/recursor.conf";
    cleanSlashes(configname);
    
    if(!::arg().preParseFile(configname.c_str(), "allow-from-file")) 
      L<<Logger::Warning<<"Unable to re-parse configuration file '"<<configname<<"'"<<endl;
    ::arg().preParseFile(configname.c_str(), "allow-from", LOCAL_NETS);
    ::arg().preParseFile(configname.c_str(), "include-dir");
    ::arg().preParse(g_argc, g_argv, "include-dir");

    // then process includes
    std::vector<std::string> extraConfigs;
    ::arg().gatherIncludes(extraConfigs);

    BOOST_FOREACH(const std::string& fn, extraConfigs) {
      ::arg().preParseFile(fn.c_str(), "allow-from-file", ::arg()["allow-from-file"]);
      ::arg().preParseFile(fn.c_str(), "allow-from", ::arg()["allow-from"]);
    }

    ::arg().preParse(g_argc, g_argv, "allow-from-file");
    ::arg().preParse(g_argc, g_argv, "allow-from");
  }

  NetmaskGroup* oldAllowFrom = t_allowFrom, *allowFrom=new NetmaskGroup;
  
  if(!::arg()["allow-from-file"].empty()) {
    string line;
    ifstream ifs(::arg()["allow-from-file"].c_str());
    if(!ifs) {
      delete allowFrom; 
      throw runtime_error("Could not open '"+::arg()["allow-from-file"]+"': "+stringerror());
    }

    string::size_type pos;
    while(getline(ifs,line)) {
      pos=line.find('#');
      if(pos!=string::npos)
        line.resize(pos);
      trim(line);
      if(line.empty())
        continue;

      allowFrom->addMask(line);
    }
    L<<Logger::Warning<<"Done parsing " << allowFrom->size() <<" allow-from ranges from file '"<<::arg()["allow-from-file"]<<"' - overriding 'allow-from' setting"<<endl;
  }
  else if(!::arg()["allow-from"].empty()) {
    vector<string> ips;
    stringtok(ips, ::arg()["allow-from"], ", ");
    
    L<<Logger::Warning<<"Only allowing queries from: ";
    for(vector<string>::const_iterator i = ips.begin(); i!= ips.end(); ++i) {
      allowFrom->addMask(*i);
      if(i!=ips.begin())
        L<<Logger::Warning<<", ";
      L<<Logger::Warning<<*i;
    }
    L<<Logger::Warning<<endl;
  }
  else {
    if(::arg()["local-address"]!="127.0.0.1" && ::arg().asNum("local-port")==53) 
      L<<Logger::Error<<"WARNING: Allowing queries from all IP addresses - this can be a security risk!"<<endl;
    delete allowFrom;
    allowFrom = 0;
  }
  
  g_initialAllowFrom = allowFrom;
  broadcastFunction(boost::bind(pleaseSupplantACLs, allowFrom));
  delete oldAllowFrom;
  
  l_initialized = true;
}

int serviceMain(int argc, char*argv[])
{
  L.setName(s_programname);

  L.setLoglevel((Logger::Urgency)(6)); // info and up

  if(!::arg()["logging-facility"].empty()) {
    int val=logFacilityToLOG(::arg().asNum("logging-facility") );
    if(val >= 0)
      theL().setFacility(val);
    else
      L<<Logger::Error<<"Unknown logging facility "<<::arg().asNum("logging-facility") <<endl;
  }

  showProductVersion();
  seedRandom(::arg()["entropy-source"]);
  parseACLs();
  
  if(!::arg()["dont-query"].empty()) {
    g_dontQuery=new NetmaskGroup;
    vector<string> ips;
    stringtok(ips, ::arg()["dont-query"], ", ");
    ips.push_back("0.0.0.0");
    ips.push_back("::");

    L<<Logger::Warning<<"Will not send queries to: ";
    for(vector<string>::const_iterator i = ips.begin(); i!= ips.end(); ++i) {
      g_dontQuery->addMask(*i);
      if(i!=ips.begin())
        L<<Logger::Warning<<", ";
      L<<Logger::Warning<<*i;
    }
    L<<Logger::Warning<<endl;
  }

  g_quiet=::arg().mustDo("quiet");
  g_weDistributeQueries = ::arg().mustDo("pdns-distributes-queries");
  if(g_weDistributeQueries) {
      L<<Logger::Warning<<"PowerDNS Recursor itself will distribute queries over threads"<<endl;
  }
  
  if(::arg()["trace"]=="fail") {
    SyncRes::setDefaultLogMode(SyncRes::Store);
  }
  else if(::arg().mustDo("trace")) {
    SyncRes::setDefaultLogMode(SyncRes::Log);
    ::arg().set("quiet")="no";
    g_quiet=false;
  }
  
  checkLinuxIPv6Limits();
  try {
    vector<string> addrs;  
    if(!::arg()["query-local-address6"].empty()) {
      SyncRes::s_doIPv6=true;
      L<<Logger::Warning<<"Enabling IPv6 transport for outgoing queries"<<endl;
      
      stringtok(addrs, ::arg()["query-local-address6"], ", ;");
      BOOST_FOREACH(const string& addr, addrs) {
        g_localQueryAddresses6.push_back(ComboAddress(addr));
      }
    }
    else {
      L<<Logger::Warning<<"NOT using IPv6 for outgoing queries - set 'query-local-address6=::' to enable"<<endl;
    }
    addrs.clear();
    stringtok(addrs, ::arg()["query-local-address"], ", ;");
    BOOST_FOREACH(const string& addr, addrs) {
      g_localQueryAddresses4.push_back(ComboAddress(addr));
    }
  }
  catch(std::exception& e) {
    L<<Logger::Error<<"Assigning local query addresses: "<<e.what();
    exit(99);
  }

  SyncRes::s_doAAAAAdditionalProcessing = ::arg().mustDo("aaaa-additional-processing");
  SyncRes::s_doAdditionalProcessing = ::arg().mustDo("additional-processing") | SyncRes::s_doAAAAAdditionalProcessing;
  
  SyncRes::s_noEDNSPing = true; // ::arg().mustDo("disable-edns-ping");
  SyncRes::s_noEDNS = ::arg().mustDo("disable-edns");
  if(!SyncRes::s_noEDNS) {
    L<<Logger::Warning<<"Running in experimental EDNS mode - may cause problems"<<endl;
  }

  SyncRes::s_nopacketcache = ::arg().mustDo("disable-packetcache");

  SyncRes::s_maxnegttl=::arg().asNum("max-negative-ttl");
  SyncRes::s_maxcachettl=::arg().asNum("max-cache-ttl");
  SyncRes::s_packetcachettl=::arg().asNum("packetcache-ttl");
  SyncRes::s_packetcacheservfailttl=::arg().asNum("packetcache-servfail-ttl");
  SyncRes::s_serverdownmaxfails=::arg().asNum("server-down-max-fails");
  SyncRes::s_serverdownthrottletime=::arg().asNum("server-down-throttle-time");
  SyncRes::s_serverID=::arg()["server-id"];
  if(SyncRes::s_serverID.empty()) {
    char tmp[128];
    gethostname(tmp, sizeof(tmp)-1);
    SyncRes::s_serverID=tmp;
  }
  
  g_networkTimeoutMsec = ::arg().asNum("network-timeout");

  g_initialDomainMap = parseAuthAndForwards();
 
    
  g_logCommonErrors=::arg().mustDo("log-common-errors");

  g_anyToTcp = ::arg().mustDo("any-to-tcp");
  g_udpTruncationThreshold = ::arg().asNum("udp-truncation-threshold");

  makeUDPServerSockets();
  makeTCPServerSockets();

  int forks;
  for(forks = 0; forks < ::arg().asNum("processes") - 1; ++forks) {
    if(!fork()) // we are child
      break;
  }
  
  s_pidfname=::arg()["socket-dir"]+"/"+s_programname+".pid";
  if(!s_pidfname.empty())
    unlink(s_pidfname.c_str()); // remove possible old pid file 
  
  if(::arg().mustDo("daemon")) {
    L<<Logger::Warning<<"Calling daemonize, going to background"<<endl;
    L.toConsole(Logger::Critical);
    daemonize();
  }
  signal(SIGUSR1,usr1Handler);
  signal(SIGUSR2,usr2Handler);
  signal(SIGPIPE,SIG_IGN);
  writePid();
  makeControlChannelSocket( ::arg().asNum("processes") > 1 ? forks : -1);
  
  int newgid=0;
  if(!::arg()["setgid"].empty())
    newgid=Utility::makeGidNumeric(::arg()["setgid"]);
  int newuid=0;
  if(!::arg()["setuid"].empty())
    newuid=Utility::makeUidNumeric(::arg()["setuid"]);

  Utility::dropGroupPrivs(newuid, newgid);

  if (!::arg()["chroot"].empty()) {
    if (chroot(::arg()["chroot"].c_str())<0 || chdir("/") < 0) {
      L<<Logger::Error<<"Unable to chroot to '"+::arg()["chroot"]+"': "<<strerror (errno)<<", exiting"<<endl;
      exit(1);
    }
  }

  Utility::dropUserPrivs(newuid);
  g_numThreads = ::arg().asNum("threads") + ::arg().mustDo("pdns-distributes-queries");
  
  makeThreadPipes();
  
  g_tcpTimeout=::arg().asNum("client-tcp-timeout");
  g_maxTCPPerClient=::arg().asNum("max-tcp-per-client");
  g_maxMThreads=::arg().asNum("max-mthreads");	
  checkOrFixFDS();

  if(g_numThreads == 1) {
    L<<Logger::Warning<<"Operating unthreaded"<<endl;
    recursorThread(0);
  }
  else {
    pthread_t tid;
    L<<Logger::Warning<<"Launching "<< g_numThreads <<" threads"<<endl;
    for(unsigned int n=0; n < g_numThreads; ++n) {
      pthread_create(&tid, 0, recursorThread, (void*)(long)n);
    }
    void* res;

    
    pthread_join(tid, &res);
  }
  return 0;
}

void* recursorThread(void* ptr)
try
{
  t_id=(int) (long) ptr;
  SyncRes tmp(g_now); // make sure it allocates tsstorage before we do anything, like primeHints or so..
  t_sstorage->domainmap = g_initialDomainMap;
  t_allowFrom = g_initialAllowFrom;
  t_udpclientsocks = new UDPClientSocks();
  t_tcpClientCounts = new tcpClientCounts_t();
  primeHints();
  
  t_packetCache = new RecursorPacketCache();
  
  L<<Logger::Warning<<"Done priming cache with root hints"<<endl;
    
  t_pdl = new shared_ptr<RecursorLua>();
  
  try {
    if(!::arg()["lua-dns-script"].empty()) {
      *t_pdl = shared_ptr<RecursorLua>(new RecursorLua(::arg()["lua-dns-script"]));
      L<<Logger::Warning<<"Loaded 'lua' script from '"<<::arg()["lua-dns-script"]<<"'"<<endl;
    }
    
  }
  catch(std::exception &e) {
    L<<Logger::Error<<"Failed to load 'lua' script from '"<<::arg()["lua-dns-script"]<<"': "<<e.what()<<endl;
    exit(99);
  }
  
  t_traceRegex = new shared_ptr<Regex>();
  
  
  t_remotes = new RemoteKeeper();
  t_remotes->remotes.resize(::arg().asNum("remotes-ringbuffer-entries") / g_numThreads); 
  
  if(!t_remotes->remotes.empty())
    memset(&t_remotes->remotes[0], 0, t_remotes->remotes.size() * sizeof(RemoteKeeper::remotes_t::value_type));
  
  
  MT=new MTasker<PacketID,string>(::arg().asNum("stack-size"));
  
  PacketID pident;

  t_fdm=getMultiplexer();
  if(!t_id) {
    if(::arg().mustDo("experimental-json-interface")) {
      L<<Logger::Warning << "Enabling JSON interface" << endl;
      try {
        new RecursorWebServer(t_fdm);
      }
      catch(PDNSException &e) {
        L<<Logger::Error<<"Exception: "<<e.reason<<endl;
        exit(99);
      }
    }
    L<<Logger::Error<<"Enabled '"<< t_fdm->getName() << "' multiplexer"<<endl;
  }

  t_fdm->addReadFD(g_pipes[t_id].readToThread, handlePipeRequest);

  if(!g_weDistributeQueries || !t_id)  // if we distribute queries, only t_id = 0 listens
    for(deferredAdd_t::const_iterator i=deferredAdd.begin(); i!=deferredAdd.end(); ++i) 
      t_fdm->addReadFD(i->first, i->second);
  
  if(!t_id) {
    t_fdm->addReadFD(s_rcc.d_fd, handleRCC); // control channel
  }

  unsigned int maxTcpClients=::arg().asNum("max-tcp-clients");
  
  bool listenOnTCP(true);

  time_t last_carbon=0;
  time_t carbonInterval=::arg().asNum("carbon-interval");
  counter=0; // used to periodically execute certain tasks
  for(;;) {
    while(MT->schedule(&g_now)); // MTasker letting the mthreads do their thing
      
    if(!(counter%500)) {
      MT->makeThread(houseKeeping, 0);
    }

    if(!(counter%55)) {
      typedef vector<pair<int, FDMultiplexer::funcparam_t> > expired_t;
      expired_t expired=t_fdm->getTimeouts(g_now);
        
      for(expired_t::iterator i=expired.begin() ; i != expired.end(); ++i) {
        shared_ptr<TCPConnection> conn=any_cast<shared_ptr<TCPConnection> >(i->second);
        if(g_logCommonErrors)
          L<<Logger::Warning<<"Timeout from remote TCP client "<< conn->d_remote.toString() <<endl;
        t_fdm->removeReadFD(i->first);
      }
    }
      
    counter++;

    if(!t_id && statsWanted) {
      doStats();
    }

    Utility::gettimeofday(&g_now, 0);

    if(!t_id && (g_now.tv_sec - last_carbon >= carbonInterval)) {
      MT->makeThread(doCarbonDump, 0);
      last_carbon = g_now.tv_sec;
    }

    t_fdm->run(&g_now);
    // 'run' updates g_now for us

    if(listenOnTCP) {
      if(TCPConnection::getCurrentConnections() > maxTcpClients) {  // shutdown, too many connections
        for(tcpListenSockets_t::iterator i=g_tcpListenSockets.begin(); i != g_tcpListenSockets.end(); ++i)
          t_fdm->removeReadFD(*i);
        listenOnTCP=false;
      }
    }
    else {
      if(TCPConnection::getCurrentConnections() <= maxTcpClients) {  // reenable
        for(tcpListenSockets_t::iterator i=g_tcpListenSockets.begin(); i != g_tcpListenSockets.end(); ++i)
          t_fdm->addReadFD(*i, handleNewTCPQuestion);
        listenOnTCP=true;
      }
    }
  }
}
catch(PDNSException &ae) {
  L<<Logger::Error<<"Exception: "<<ae.reason<<endl;
  return 0;
}
catch(std::exception &e) {
   L<<Logger::Error<<"STL Exception: "<<e.what()<<endl;
   return 0;
}
catch(...) {
   L<<Logger::Error<<"any other exception in main: "<<endl;
   return 0;
}


int main(int argc, char **argv) 
{
  g_argc = argc;
  g_argv = argv;
  g_stats.startupTime=time(0);
  versionSetProduct(ProductRecursor);
  reportBasicTypes();
  reportOtherTypes();

  int ret = EXIT_SUCCESS;

  try {
    ::arg().set("stack-size","stack size per mthread")="200000";
    ::arg().set("soa-minimum-ttl","Don't change")="0";
    ::arg().set("soa-serial-offset","Don't change")="0";
    ::arg().set("no-shuffle","Don't change")="off";
    ::arg().set("additional-processing","turn on to do additional processing")="off";
    ::arg().set("aaaa-additional-processing","turn on to do AAAA additional processing (slow)")="off";
    ::arg().set("local-port","port to listen on")="53";
    ::arg().set("local-address","IP addresses to listen on, separated by spaces or commas. Also accepts ports.")="127.0.0.1";
    ::arg().set("trace","if we should output heaps of logging. set to 'fail' to only log failing domains")="off";
    ::arg().set("daemon","Operate as a daemon")="yes";
    ::arg().set("loglevel","Amount of logging. Higher is more. Do not set below 3")="4";
    ::arg().set("log-common-errors","If we should log rather common errors")="yes";
    ::arg().set("chroot","switch to chroot jail")="";
    ::arg().set("setgid","If set, change group id to this gid for more security")="";
    ::arg().set("setuid","If set, change user id to this uid for more security")="";
    ::arg().set("network-timeout", "Wait this nummer of milliseconds for network i/o")="1500";
    ::arg().set("threads", "Launch this number of threads")="2";
    ::arg().set("processes", "Launch this number of processes (EXPERIMENTAL, DO NOT CHANGE)")="1";
    ::arg().set("config-name","Name of this virtual configuration - will rename the binary image")="";
    ::arg().set( "experimental-logfile", "Filename of the log file for JSON parser" )= "/var/log/pdns.log"; 
    ::arg().setSwitch( "experimental-json-interface", "If we should run a JSON webserver") = "no";
    ::arg().setSwitch("experimental-webserver", "Start a webserver for monitoring") = "no";
    ::arg().set("experimental-webserver-address", "IP Address of webserver to listen on") = "127.0.0.1";
    ::arg().set("experimental-webserver-port", "Port of webserver to listen on") = "8082";
    ::arg().set("experimental-webserver-password", "Password required for accessing the webserver") = "";
    ::arg().set("experimental-api-config-dir", "Directory where REST API stores config and zones") = "";
<<<<<<< HEAD
    ::arg().set("carbon-ourname", "If set, overrides our reported hostname for carbon stats")="";
    ::arg().set("carbon-server", "If set, send metrics in carbon (graphite) format to this server")="";
    ::arg().set("carbon-interval", "Number of seconds between carbon (graphite) updates")="30";
=======
    ::arg().set("experimental-api-readonly", "If the JSON API should disallow data modification") = "no";
>>>>>>> b4ae7322
    ::arg().set("quiet","Suppress logging of questions and answers")="";
    ::arg().set("logging-facility","Facility to log messages as. 0 corresponds to local0")="";
    ::arg().set("config-dir","Location of configuration directory (recursor.conf)")=SYSCONFDIR;
    ::arg().set("socket-owner","Owner of socket")="";
    ::arg().set("socket-group","Group of socket")="";
    ::arg().set("socket-mode", "Permissions for socket")="";
    
    ::arg().set("socket-dir","Where the controlsocket will live")=LOCALSTATEDIR;
    ::arg().set("delegation-only","Which domains we only accept delegations from")="";
    ::arg().set("query-local-address","Source IP address for sending queries")="0.0.0.0";
    ::arg().set("query-local-address6","Source IPv6 address for sending queries. IF UNSET, IPv6 WILL NOT BE USED FOR OUTGOING QUERIES")="";
    ::arg().set("client-tcp-timeout","Timeout in seconds when talking to TCP clients")="2";
    ::arg().set("max-mthreads", "Maximum number of simultaneous Mtasker threads")="2048";
    ::arg().set("max-tcp-clients","Maximum number of simultaneous TCP clients")="128";
    ::arg().set("server-down-max-fails","Maximum number of consecutive timeouts (and unreachables) to mark a server as down ( 0 => disabled )")="0";
    ::arg().set("server-down-throttle-time","Number of seconds to throttle all queries to a server after being maked as down")="60";
    ::arg().set("hint-file", "If set, load root hints from this file")="";
    ::arg().set("max-cache-entries", "If set, maximum number of entries in the main cache")="1000000";
    ::arg().set("max-negative-ttl", "maximum number of seconds to keep a negative cached entry in memory")="3600";
    ::arg().set("max-cache-ttl", "maximum number of seconds to keep a cached entry in memory")="86400";
    ::arg().set("packetcache-ttl", "maximum number of seconds to keep a cached entry in packetcache")="3600";
    ::arg().set("max-packetcache-entries", "maximum number of entries to keep in the packetcache")="500000";
    ::arg().set("packetcache-servfail-ttl", "maximum number of seconds to keep a cached servfail entry in packetcache")="60";
    ::arg().set("server-id", "Returned when queried for 'server.id' TXT or NSID, defaults to hostname")="";
    ::arg().set("remotes-ringbuffer-entries", "maximum number of packets to store statistics for")="0";
    ::arg().set("version-string", "string reported on version.pdns or version.bind")=fullVersionString();
    ::arg().set("allow-from", "If set, only allow these comma separated netmasks to recurse")=LOCAL_NETS;
    ::arg().set("allow-from-file", "If set, load allowed netmasks from this file")="";
    ::arg().set("entropy-source", "If set, read entropy from this file")="/dev/urandom";
    ::arg().set("dont-query", "If set, do not query these netmasks for DNS data")=LOCAL_NETS; 
    ::arg().set("max-tcp-per-client", "If set, maximum number of TCP sessions per client (IP address)")="0";
    ::arg().set("spoof-nearmiss-max", "If non-zero, assume spoofing after this many near misses")="20";
    ::arg().set("single-socket", "If set, only use a single socket for outgoing queries")="off";
    ::arg().set("auth-zones", "Zones for which we have authoritative data, comma separated domain=file pairs ")="";
    ::arg().set("forward-zones", "Zones for which we forward queries, comma separated domain=ip pairs")="";
    ::arg().set("forward-zones-recurse", "Zones for which we forward queries with recursion bit, comma separated domain=ip pairs")="";
    ::arg().set("forward-zones-file", "File with (+)domain=ip pairs for forwarding")="";
    ::arg().set("export-etc-hosts", "If we should serve up contents from /etc/hosts")="off";
    ::arg().set("export-etc-hosts-search-suffix", "Also serve up the contents of /etc/hosts with this suffix")="";
    ::arg().set("etc-hosts-file", "Path to 'hosts' file")="/etc/hosts";
    ::arg().set("serve-rfc1918", "If we should be authoritative for RFC 1918 private IP space")="";
    ::arg().set("lua-dns-script", "Filename containing an optional 'lua' script that will be used to modify dns answers")="";
//    ::arg().setSwitch( "disable-edns-ping", "Disable EDNSPing - EXPERIMENTAL, LEAVE DISABLED" )= "no"; 
    ::arg().setSwitch( "disable-edns", "Disable EDNS - EXPERIMENTAL, LEAVE DISABLED" )= ""; 
    ::arg().setSwitch( "disable-packetcache", "Disable packetcache" )= "no"; 
    ::arg().setSwitch( "pdns-distributes-queries", "If PowerDNS itself should distribute queries over threads (EXPERIMENTAL)")="no";
    ::arg().setSwitch( "any-to-tcp","Answer ANY queries with tc=1, shunting to TCP" )="no";
    ::arg().set("udp-truncation-threshold", "Maximum UDP response size before we truncate")="1680";

    ::arg().set("include-dir","Include *.conf files from this directory")="";

    ::arg().setCmd("help","Provide a helpful message");
    ::arg().setCmd("version","Print version string");
    ::arg().setCmd("config","Output blank configuration");
    L.toConsole(Logger::Info);
    ::arg().laxParse(argc,argv); // do a lax parse

    string configname=::arg()["config-dir"]+"/recursor.conf";
    if(::arg()["config-name"]!="") {
      configname=::arg()["config-dir"]+"/recursor-"+::arg()["config-name"]+".conf";
      s_programname+="-"+::arg()["config-name"];
    }
    cleanSlashes(configname);

    if(::arg().mustDo("config")) {
      cout<<::arg().configstring()<<endl;
      exit(0);
    }

    if(!::arg().file(configname.c_str())) 
      L<<Logger::Warning<<"Unable to parse configuration file '"<<configname<<"'"<<endl;

    ::arg().parse(argc,argv);

    ::arg().set("delegation-only")=toLower(::arg()["delegation-only"]);

    if(::arg().mustDo("help")) {
      cerr<<"syntax:"<<endl<<endl;
      cerr<<::arg().helpstring(::arg()["help"])<<endl;
      exit(99);
    }
    if(::arg().mustDo("version")) {
      showProductVersion();
      showBuildConfiguration();
      exit(99);
    }

    Logger::Urgency logUrgency = (Logger::Urgency)::arg().asNum("loglevel");
    if (logUrgency < Logger::Error)
      logUrgency = Logger::Error;
    L.setLoglevel(logUrgency);
    L.toConsole(logUrgency);

    serviceMain(argc, argv);
  }
  catch(PDNSException &ae) {
    L<<Logger::Error<<"Exception: "<<ae.reason<<endl;
    ret=EXIT_FAILURE;
  }
  catch(std::exception &e) {
    L<<Logger::Error<<"STL Exception: "<<e.what()<<endl;
    ret=EXIT_FAILURE;
  }
  catch(...) {
    L<<Logger::Error<<"any other exception in main: "<<endl;
    ret=EXIT_FAILURE;
  }
  
  return ret;
}<|MERGE_RESOLUTION|>--- conflicted
+++ resolved
@@ -2099,13 +2099,10 @@
     ::arg().set("experimental-webserver-port", "Port of webserver to listen on") = "8082";
     ::arg().set("experimental-webserver-password", "Password required for accessing the webserver") = "";
     ::arg().set("experimental-api-config-dir", "Directory where REST API stores config and zones") = "";
-<<<<<<< HEAD
     ::arg().set("carbon-ourname", "If set, overrides our reported hostname for carbon stats")="";
     ::arg().set("carbon-server", "If set, send metrics in carbon (graphite) format to this server")="";
     ::arg().set("carbon-interval", "Number of seconds between carbon (graphite) updates")="30";
-=======
     ::arg().set("experimental-api-readonly", "If the JSON API should disallow data modification") = "no";
->>>>>>> b4ae7322
     ::arg().set("quiet","Suppress logging of questions and answers")="";
     ::arg().set("logging-facility","Facility to log messages as. 0 corresponds to local0")="";
     ::arg().set("config-dir","Location of configuration directory (recursor.conf)")=SYSCONFDIR;
