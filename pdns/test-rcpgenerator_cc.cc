--- conflicted
+++ resolved
@@ -21,7 +21,7 @@
         loopback6.append(15, 0);
         loopback6.append(1,1);
         BOOST_CHECK_EQUAL(makeHexDump(rawIPv6), makeHexDump(loopback6));
-        
+
         RecordTextReader rtr2("2a01:4f8:d12:1880::5");
         rtr2.xfrIP6(rawIPv6);
         string ip6("\x2a\x01\x04\xf8\x0d\x12\x18\x80\x00\x00\x00\x00\x00\x00\x00\x05", 16);
@@ -359,11 +359,7 @@
         string target;
         RecordTextWriter rtw(target);
         rtw.xfrSvcParamKeyVals(v);
-<<<<<<< HEAD
-        BOOST_CHECK_EQUAL(target, "mandatory=alpn alpn=h2,h3 ipv4hint=192.0.2.1,192.0.2.2 echconfig=\"dG90YWxseSBib2d1cyBlY2hjb25maWcgdmFsdWU=\" ipv6hint=2001:db8::1 key666=\"foobar\"");
-=======
         BOOST_CHECK_EQUAL(target, "mandatory=alpn alpn=h2,h3 ipv4hint=192.0.2.1,192.0.2.2 ech=\"dG90YWxseSBib2d1cyBlY2hjb25maWcgdmFsdWU=\" ipv6hint=2001:db8::1 key666=\"foobar\"");
->>>>>>> e533e103
 }
 
 BOOST_AUTO_TEST_CASE(test_xfrSvcParamKeyVals_ech) {
