/*
 * This file is part of PowerDNS or dnsdist.
 * Copyright -- PowerDNS.COM B.V. and its contributors
 *
 * This program is free software; you can redistribute it and/or modify
 * it under the terms of version 2 of the GNU General Public License as
 * published by the Free Software Foundation.
 *
 * In addition, for the avoidance of any doubt, permission is granted to
 * link this program with OpenSSL and to (re)distribute the binaries
 * produced as the result of such linking.
 *
 * This program is distributed in the hope that it will be useful,
 * but WITHOUT ANY WARRANTY; without even the implied warranty of
 * MERCHANTABILITY or FITNESS FOR A PARTICULAR PURPOSE.  See the
 * GNU General Public License for more details.
 *
 * You should have received a copy of the GNU General Public License
 * along with this program; if not, write to the Free Software
 * Foundation, Inc., 51 Franklin Street, Fifth Floor, Boston, MA 02110-1301 USA.
 */
#ifdef HAVE_CONFIG_H
#include "config.h"
#endif
#include "utility.hh"
#include "dnsbackend.hh"
#include "arguments.hh"
#include "ueberbackend.hh"
#include "logger.hh"

#include <sys/types.h>
#include "packetcache.hh"
#include "auth-zonecache.hh"
#include "dnspacket.hh"
#include "dns.hh"
#include "statbag.hh"

extern StatBag S;

// this has to be somewhere central, and not in a file that requires Lua
// this is so the geoipbackend can set this pointer if loaded for lua-record.cc
std::function<std::string(const std::string&, int)> g_getGeo;

bool DNSBackend::getAuth(const DNSName &target, SOAData *sd)
{
  return this->getSOA(target, *sd);
}

void DNSBackend::setArgPrefix(const string &prefix)
{
  d_prefix=prefix;
}

bool DNSBackend::mustDo(const string &key)
{
  return arg().mustDo(d_prefix+"-"+key);
}

const string &DNSBackend::getArg(const string &key)
{
  return arg()[d_prefix+"-"+key];
}

int DNSBackend::getArgAsNum(const string &key)
{
  return arg().asNum(d_prefix+"-"+key);
}

void BackendFactory::declare(const string &suffix, const string &param, const string &help, const string &value)
{
  string fullname=d_name+suffix+"-"+param;
  arg().set(fullname,help)=value;
  arg().setDefault(fullname,value);
}

const string &BackendFactory::getName() const
{
  return d_name;
}

BackendMakerClass &BackendMakers()
{
  static BackendMakerClass bmc;
  return bmc;
}

void BackendMakerClass::report(BackendFactory *bf)
{
  d_repository[bf->getName()]=bf;
}

void BackendMakerClass::clear()
{
  d_instances.clear();
  for (auto& repo : d_repository) {
    delete repo.second;
    repo.second = nullptr;
  }
  d_repository.clear();
}

vector<string> BackendMakerClass::getModules()
{
  load_all();
  vector<string> ret;
  //  copy(d_repository.begin(), d_repository.end(),back_inserter(ret));
  for(d_repository_t::const_iterator i=d_repository.begin();i!=d_repository.end();++i)
    ret.push_back(i->first);
  return ret;
}

void BackendMakerClass::load_all()
{
  // TODO: Implement this?
  DIR *dir=opendir(arg()["module-dir"].c_str());
  if(!dir) {
    g_log<<Logger::Error<<"Unable to open module directory '"<<arg()["module-dir"]<<"'"<<endl;
    return;
  }
  struct dirent *entry;
  while((entry=readdir(dir))) {
    if(!strncmp(entry->d_name,"lib",3) &&
       strlen(entry->d_name)>13 &&
       !strcmp(entry->d_name+strlen(entry->d_name)-10,"backend.so"))
      load(entry->d_name);
  }
  closedir(dir);
}

void BackendMakerClass::load(const string &module)
{
  bool res;

  if(module.find('.')==string::npos)
    res=UeberBackend::loadmodule(arg()["module-dir"]+"/lib"+module+"backend.so");
  else if(module[0]=='/' || (module[0]=='.' && module[1]=='/') || (module[0]=='.' && module[1]=='.'))    // absolute or current path
    res=UeberBackend::loadmodule(module);
  else
    res=UeberBackend::loadmodule(arg()["module-dir"]+"/"+module);

  if(res==false) {
    g_log<<Logger::Error<<"DNSBackend unable to load module in "<<module<<endl;
    exit(1);
  }
}

void BackendMakerClass::launch(const string &instr)
{
  //    if(instr.empty())
  // throw ArgException("Not launching any backends - nameserver won't function");

  vector<string> parts;
  stringtok(parts,instr,", ");

  for (const auto& part : parts)
    if (count(parts.begin(), parts.end(), part) > 1)
      throw ArgException("Refusing to launch multiple backends with the same name '" + part + "', verify all 'launch' statements in your configuration");

  for(const auto & part : parts) {
    string module, name;
    vector<string>pparts;
    stringtok(pparts,part,": ");
    module=pparts[0];
    if(pparts.size()>1)
      name="-"+pparts[1];

    if(d_repository.find(module)==d_repository.end()) {
      // this is *so* userfriendly
      load(module);
      if(d_repository.find(module)==d_repository.end())
        throw ArgException("Trying to launch unknown backend '"+module+"'");
    }
    d_repository[module]->declareArguments(name);
    d_instances.emplace_back(module, name);
  }
}

size_t BackendMakerClass::numLauncheable() const
{
  return d_instances.size();
}

vector<DNSBackend *> BackendMakerClass::all(bool metadataOnly)
{
  vector<DNSBackend *> ret;
  if(d_instances.empty())
    throw PDNSException("No database backends configured for launch, unable to function");

  ret.reserve(d_instances.size());

  try {
    for (const auto& instance : d_instances) {
      DNSBackend *made = nullptr;

      if (metadataOnly) {
        made = d_repository[instance.first]->makeMetadataOnly(instance.second);
      }
      else {
        made = d_repository[instance.first]->make(instance.second);
      }

      if (!made) {
        throw PDNSException("Unable to launch backend '" + instance.first + "'");
      }

      ret.push_back(made);
    }
  }
  catch(const PDNSException &ae) {
    g_log<<Logger::Error<<"Caught an exception instantiating a backend: "<<ae.reason<<endl;
    g_log<<Logger::Error<<"Cleaning up"<<endl;
    for (auto i : ret) {
      delete i;
    }
    throw;
  } catch(...) {
    // and cleanup
    g_log<<Logger::Error<<"Caught an exception instantiating a backend, cleaning up"<<endl;
    for (auto i : ret) {
      delete i;
    }
    throw;
  }

  return ret;
}

/** getSOA() is a function that is called to get the SOA of a domain. Callers should ONLY
    use getSOA() and not perform a lookup() themselves as backends may decide to special case
    the SOA record.

    Returns false if there is definitely no SOA for the domain. May throw a DBException
    to indicate that the backend is currently unable to supply an answer.

    WARNING: This function *may* fill out the db attribute of the SOAData, but then again,
    it may not! If you find a zero in there, you may have been handed a non-live and cached
    answer, in which case you need to perform a getDomainInfo call!

    \param domain Domain we want to get the SOA details of
    \param sd SOAData which is filled with the SOA details
    \param unmodifiedSerial bool if set, serial will be returned as stored in the backend (maybe 0)
*/
bool DNSBackend::getSOA(const DNSName &domain, SOAData &sd)
{
  this->lookup(QType(QType::SOA),domain,-1);
  S.inc("backend-queries");

  DNSResourceRecord rr;
  int hits=0;

  sd.db = nullptr;

  try {
    while (this->get(rr)) {
      if (rr.qtype != QType::SOA) {
        throw PDNSException("Got non-SOA record when asking for SOA, zone: '" + domain.toLogString() + "'");
      }
      hits++;
      sd.qname = domain;
      sd.ttl = rr.ttl;
      sd.db = this;
      sd.domain_id = rr.domain_id;
      fillSOAData(rr.content, sd);
    }
  }
<<<<<<< HEAD
  catch (const PDNSException& e) {
=======
  catch (...) {
>>>>>>> 9bcee8d1
    while (this->get(rr)) {
      ;
    }
    throw;
  }

  return hits;
}

bool DNSBackend::get(DNSZoneRecord& dzr)
{
  //  cout<<"DNSBackend::get(DNSZoneRecord&) called - translating into DNSResourceRecord query"<<endl;
  DNSResourceRecord rr;
  if(!this->get(rr))
    return false;
  dzr.auth = rr.auth;
  dzr.domain_id = rr.domain_id;
  dzr.scopeMask = rr.scopeMask;
  if(rr.qtype.getCode() == QType::TXT && !rr.content.empty() && rr.content[0]!='"')
    rr.content = "\""+ rr.content + "\"";
  try {
    dzr.dr = DNSRecord(rr);
  }
  catch(...) {
    while(this->get(rr));
    throw;
  }
  return true;
}

bool DNSBackend::getBeforeAndAfterNames(uint32_t id, const DNSName& zonename, const DNSName& qname, DNSName& before, DNSName& after)
{
  DNSName unhashed;
  bool ret = this->getBeforeAndAfterNamesAbsolute(id, qname.makeRelative(zonename).makeLowerCase(), unhashed, before, after);
  DNSName lczonename = zonename.makeLowerCase();
  before += lczonename;
  after += lczonename;
  return ret;
}

void DNSBackend::getAllDomains(vector<DomainInfo>* domains, bool getSerial, bool include_disabled)
{
  if (g_zoneCache.isEnabled()) {
    g_log << Logger::Error << "One of the backends does not support zone caching. Put zone-cache-refresh-interval=0 in the config file to disable this cache." << endl;
    exit(1);
  }
}

void fillSOAData(const DNSZoneRecord& in, SOAData& sd)
{
  sd.domain_id = in.domain_id;
  sd.ttl = in.dr.d_ttl;

  auto src=getRR<SOARecordContent>(in.dr);
  sd.nameserver = src->d_mname;
  sd.hostmaster = src->d_rname;
  sd.serial = src->d_st.serial;
  sd.refresh = src->d_st.refresh;
  sd.retry = src->d_st.retry;
  sd.expire = src->d_st.expire;
  sd.minimum = src->d_st.minimum;
}

std::shared_ptr<DNSRecordContent> makeSOAContent(const SOAData& sd)
{
    struct soatimes st;
    st.serial = sd.serial;
    st.refresh = sd.refresh;
    st.retry = sd.retry;
    st.expire = sd.expire;
    st.minimum = sd.minimum;
    return std::make_shared<SOARecordContent>(sd.nameserver, sd.hostmaster, st);
}

void fillSOAData(const string &content, SOAData &data)
{
  vector<string>parts;
  parts.reserve(7);
  stringtok(parts, content);

  try {
    data.nameserver = DNSName(parts.at(0));
    data.hostmaster = DNSName(parts.at(1));
    data.serial = pdns_stou(parts.at(2).c_str());
    data.refresh = pdns_stou(parts.at(3).c_str());
    data.retry = pdns_stou(parts.at(4).c_str());
    data.expire = pdns_stou(parts.at(5).c_str());
    data.minimum = pdns_stou(parts.at(6).c_str());
  }
  catch(const std::out_of_range& oor) {
    throw PDNSException("Out of range exception parsing '" + content + "'");
  }
}<|MERGE_RESOLUTION|>--- conflicted
+++ resolved
@@ -263,11 +263,7 @@
       fillSOAData(rr.content, sd);
     }
   }
-<<<<<<< HEAD
-  catch (const PDNSException& e) {
-=======
   catch (...) {
->>>>>>> 9bcee8d1
     while (this->get(rr)) {
       ;
     }
