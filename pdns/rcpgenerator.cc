/*
 * This file is part of PowerDNS or dnsdist.
 * Copyright -- PowerDNS.COM B.V. and its contributors
 *
 * This program is free software; you can redistribute it and/or modify
 * it under the terms of version 2 of the GNU General Public License as
 * published by the Free Software Foundation.
 *
 * In addition, for the avoidance of any doubt, permission is granted to
 * link this program with OpenSSL and to (re)distribute the binaries
 * produced as the result of such linking.
 *
 * This program is distributed in the hope that it will be useful,
 * but WITHOUT ANY WARRANTY; without even the implied warranty of
 * MERCHANTABILITY or FITNESS FOR A PARTICULAR PURPOSE.  See the
 * GNU General Public License for more details.
 *
 * You should have received a copy of the GNU General Public License
 * along with this program; if not, write to the Free Software
 * Foundation, Inc., 51 Franklin Street, Fifth Floor, Boston, MA 02110-1301 USA.
 */
#ifdef HAVE_CONFIG_H
#include "config.h"
#endif
#include "rcpgenerator.hh"
#include "ascii.hh"
#include "dnsparser.hh"
#include "misc.hh"
#include "utility.hh"
#include <boost/algorithm/string.hpp>
#include <boost/algorithm/string/classification.hpp>

#include <iostream>
#include "base32.hh"
#include "base64.hh"
#include "namespaces.hh"

RecordTextReader::RecordTextReader(const string& str, const DNSName& zone) : d_string(str), d_zone(zone), d_pos(0)
{
   /* remove whitespace */
   boost::trim_if(d_string, boost::algorithm::is_space());
   d_end = d_string.size();
}

void RecordTextReader::xfr48BitInt(uint64_t &val)
{
  xfr64BitInt(val);
  if (val > 281474976710655LL)
    throw RecordTextException("Overflow reading 48 bit integer from record content"); // fixme improve
}

void RecordTextReader::xfr64BitInt(uint64_t &val)
{
  skipSpaces();

  if(!isdigit(d_string.at(d_pos)))
    throw RecordTextException("expected digits at position "+std::to_string(d_pos)+" in '"+d_string+"'");

  size_t pos;
  val=std::stoull(d_string.substr(d_pos), &pos);
  
  d_pos += pos;
}


void RecordTextReader::xfr32BitInt(uint32_t &val)
{
  skipSpaces();

  if(!isdigit(d_string.at(d_pos)))
    throw RecordTextException("expected digits at position "+std::to_string(d_pos)+" in '"+d_string+"'");

  size_t pos;
  val=pdns_stou(d_string.c_str()+d_pos, &pos);
 
  d_pos += pos;
}

void RecordTextReader::xfrTime(uint32_t &val)
{
  struct tm tm;
  memset(&tm, 0, sizeof(tm));
  
  uint64_t itmp;
  xfr64BitInt(itmp);

  if (itmp <= (uint32_t)~0) {
    // formatted as seconds since epoch, not as YYYYMMDDHHmmSS:
    val = (uint32_t) itmp;
    return;
  }

  ostringstream tmp;

  tmp<<itmp;

  sscanf(tmp.str().c_str(), "%04d%02d%02d" "%02d%02d%02d", 
         &tm.tm_year, &tm.tm_mon, &tm.tm_mday, 
         &tm.tm_hour, &tm.tm_min, &tm.tm_sec);

  tm.tm_year-=1900;
  tm.tm_mon-=1;
  val=(uint32_t)Utility::timegm(&tm); 
}

void RecordTextReader::xfrIP(uint32_t &val)
{
  skipSpaces();

  if(!isdigit(d_string.at(d_pos)))
    throw RecordTextException("while parsing IP address, expected digits at position "+std::to_string(d_pos)+" in '"+d_string+"'");

  uint32_t octet=0;
  val=0;
  char count=0;
  bool last_was_digit = false;

  for(;;) {
    if(d_string.at(d_pos)=='.') {
      if (!last_was_digit)
        throw RecordTextException(string("unable to parse IP address, dot without previous digit"));
      last_was_digit = false;
      val<<=8;
      val+=octet;
      octet=0;
      count++;
      if(count > 3)
        throw RecordTextException(string("unable to parse IP address, too many dots"));
    }
    else if(isdigit(d_string.at(d_pos))) {
      last_was_digit = true;
      octet*=10;
      octet+=d_string.at(d_pos) - '0';
      if(octet > 255)
        throw RecordTextException("unable to parse IP address");
    }
    else if(dns_isspace(d_string.at(d_pos))) 
      break;
    else {
      throw RecordTextException(string("unable to parse IP address, strange character: ")+d_string.at(d_pos));
    }
    d_pos++;
    if(d_pos == d_string.length())
      break;
  }
  if (count != 3)
    throw RecordTextException(string("unable to parse IP address, not enough dots"));
  if (!last_was_digit)
    throw RecordTextException(string("unable to parse IP address, trailing dot"));
  val<<=8;
  val+=octet;
  val=ntohl(val);
}


void RecordTextReader::xfrIP6(std::string &val)
{
  struct in6_addr tmpbuf;

  skipSpaces();
  
  size_t len;
  // lookup end of value - think of ::ffff encoding too, has dots in it!
  for(len=0; 
      d_pos+len < d_string.length() && (isxdigit(d_string.at(d_pos+len)) || d_string.at(d_pos+len) == ':' || d_string.at(d_pos+len)=='.');
    len++);

  if(!len)
    throw RecordTextException("while parsing IPv6 address, expected xdigits at position "+std::to_string(d_pos)+" in '"+d_string+"'");

  // end of value is here, try parse as IPv6
  string address=d_string.substr(d_pos, len);
  
  if (inet_pton(AF_INET6, address.c_str(), &tmpbuf) != 1) {
    throw RecordTextException("while parsing IPv6 address: '" + address + "' is invalid");
  }

  val = std::string((char*)tmpbuf.s6_addr, 16);

  d_pos += len;
}

void RecordTextReader::xfrCAWithoutPort(uint8_t version, ComboAddress &val)
{
  if (version == 4) {
    uint32_t ip;
    xfrIP(ip);
    val = makeComboAddressFromRaw(4, string((const char*) &ip, 4));
  }
  else if (version == 6) {
    string ip;
    xfrIP6(ip);
    val = makeComboAddressFromRaw(6, ip);
  }
  else throw RecordTextException("invalid address family");
}

void RecordTextReader::xfrCAPort(ComboAddress &val)
{
  uint16_t port;
  xfr16BitInt(port);
  val.sin4.sin_port = port;
}

bool RecordTextReader::eof()
{
  return d_pos==d_end;
}

void RecordTextReader::xfr16BitInt(uint16_t &val)
{
  uint32_t tmp;
  xfr32BitInt(tmp);
  val=tmp;
  if(val!=tmp)
    throw RecordTextException("Overflow reading 16 bit integer from record content"); // fixme improve
}

void RecordTextReader::xfr8BitInt(uint8_t &val)
{
  uint32_t tmp;
  xfr32BitInt(tmp);
  val=tmp;
  if(val!=tmp)
    throw RecordTextException("Overflow reading 8 bit integer from record content"); // fixme improve
}

// this code should leave all the escapes around 
void RecordTextReader::xfrName(DNSName& val, bool, bool)
{
  skipSpaces();
  DNSName sval;

  const char* strptr=d_string.c_str();
  string::size_type begin_pos = d_pos;
  while(d_pos < d_end) {
    if(strptr[d_pos]!='\r' && dns_isspace(strptr[d_pos]))
      break;
      
    d_pos++;
  }
  sval = DNSName(std::string(strptr+begin_pos, strptr+d_pos));

  if(sval.empty())
    sval=d_zone;
  else if(!d_zone.empty())
    sval+=d_zone;
  val = sval;
}

static bool isbase64(char c, bool acceptspace)
{
  if(dns_isspace(c))
    return acceptspace;
  if(c >= '0' && c <= '9')
    return true;
  if(c >= 'a' && c <= 'z') 
    return true;
  if(c >= 'A' && c <= 'Z') 
    return true;
  if(c=='+' || c=='/' || c=='=')
    return true;
  return false;
}

void RecordTextReader::xfrBlobNoSpaces(string& val, int len) {
  skipSpaces();
  int pos=(int)d_pos;
  const char* strptr=d_string.c_str();
  while(d_pos < d_end && isbase64(strptr[d_pos], false)) 
    d_pos++;

  string tmp;
  tmp.assign(d_string.c_str()+pos, d_string.c_str() + d_pos);
  boost::erase_all(tmp," ");
  val.clear();
  B64Decode(tmp, val);
  
  if (len>-1 && val.size() != static_cast<size_t>(len))
    throw RecordTextException("Record length "+std::to_string(val.size()) + " does not match expected length '"+std::to_string(len));
}

void RecordTextReader::xfrBlob(string& val, int)
{
  skipSpaces();
  int pos=(int)d_pos;
  const char* strptr=d_string.c_str();
  while(d_pos < d_end && isbase64(strptr[d_pos], true))
    d_pos++;
  
  string tmp;
  tmp.assign(d_string.c_str()+pos, d_string.c_str() + d_pos);
  boost::erase_all(tmp," ");
  val.clear();
  B64Decode(tmp, val);
}


static inline uint8_t hextodec(uint8_t val)
{
  if(val >= '0' && val<='9')
    return val-'0';
  else if(val >= 'A' && val<='F')
    return 10+(val-'A');
  else if(val >= 'a' && val<='f')
    return 10+(val-'a');
  else
    throw RecordTextException("Unknown hexadecimal character '"+std::to_string(val)+"'");
}


void HEXDecode(const char* begin, const char* end, string& out)
{
  if(end - begin == 1 && *begin=='-') {
    out.clear();
    return;
  }
  out.clear();
  out.reserve((end-begin)/2);
  uint8_t mode=0, val=0;
  for(; begin != end; ++begin) {
    if(!isalnum(*begin))
      continue;
    if(mode==0) {
      val = 16*hextodec(*begin);
      mode=1;
    } else {
      val += hextodec(*begin); 
      out.append(1, (char) val);
      mode = 0;
      val = 0;
    }
  }
  if(mode)
    out.append(1, (char) val);

}

void RecordTextReader::xfrHexBlob(string& val, bool keepReading)
{
  skipSpaces();
  int pos=(int)d_pos;
  while(d_pos < d_end && (keepReading || !dns_isspace(d_string[d_pos])))
    d_pos++;

  HEXDecode(d_string.c_str()+pos, d_string.c_str() + d_pos, val);
}

void RecordTextReader::xfrBase32HexBlob(string& val)
{
  skipSpaces();
  int pos=(int)d_pos;
  while(d_pos < d_end && !dns_isspace(d_string[d_pos]))
    d_pos++;

  val=fromBase32Hex(string(d_string.c_str()+pos, d_pos-pos));
}


void RecordTextWriter::xfrBase32HexBlob(const string& val)
{
  if(!d_string.empty())
    d_string.append(1,' ');

  d_string.append(toUpper(toBase32Hex(val)));
}


void RecordTextReader::xfrText(string& val, bool multi, bool lenField)
{
  val.clear();
  val.reserve(d_end - d_pos);

  while(d_pos != d_end) {
    if(!val.empty())
      val.append(1, ' ');

    skipSpaces();
    if(d_string[d_pos]!='"') { // special case 'plenus' - without quotes
      string::size_type pos = d_pos;
      while(pos != d_end && isalnum(d_string[pos]))
        pos++;
      if(pos == d_end) {
        val.append(1, '"');
        val.append(d_string.c_str() + d_pos, d_end - d_pos);
        val.append(1, '"');
        d_pos = d_end;
        break;
      }
      throw RecordTextException("Data field in DNS should start with quote (\") at position "+std::to_string(d_pos)+" of '"+d_string+"'");
    }
    val.append(1, '"');
    while(++d_pos < d_end && d_string[d_pos]!='"') {
      if(d_string[d_pos]=='\\' && d_pos+1!=d_end) {
        val.append(1, d_string[d_pos++]);
      }
      val.append(1, d_string[d_pos]);
    }
    val.append(1,'"');
    if(d_pos == d_end)
      throw RecordTextException("Data field in DNS should end on a quote (\") in '"+d_string+"'");
    d_pos++;
    if(!multi)
      break;
  }
}

void RecordTextReader::xfrUnquotedText(string& val, bool lenField)
{
  val.clear();
  val.reserve(d_end - d_pos);

  if(!val.empty())
    val.append(1, ' ');

  skipSpaces();
  val.append(1, d_string[d_pos]);
  while(++d_pos < d_end && d_string[d_pos] != ' '){
    val.append(1, d_string[d_pos]);
  }
}

void RecordTextReader::xfrType(uint16_t& val)
{
  skipSpaces();
  int pos=(int)d_pos;
  while(d_pos < d_end && !dns_isspace(d_string[d_pos]))
    d_pos++;

  string tmp;
  tmp.assign(d_string.c_str()+pos, d_string.c_str() + d_pos);

  val=DNSRecordContent::TypeToNumber(tmp);
}


void RecordTextReader::skipSpaces()
{
  const char* strptr = d_string.c_str();
  while(d_pos < d_end && dns_isspace(strptr[d_pos]))
    d_pos++;
  if(d_pos == d_end)
    throw RecordTextException("missing field at the end of record content '"+d_string+"'");
}


RecordTextWriter::RecordTextWriter(string& str, bool noDot) : d_string(str)
{
  d_string.clear();
  d_nodot=noDot;
}

void RecordTextWriter::xfr48BitInt(const uint64_t& val)
{
  if(!d_string.empty())
    d_string.append(1,' ');
  d_string+=std::to_string(val);
}


void RecordTextWriter::xfr32BitInt(const uint32_t& val)
{
  if(!d_string.empty())
    d_string.append(1,' ');
  d_string+=std::to_string(val);
}

void RecordTextWriter::xfrType(const uint16_t& val)
{
  if(!d_string.empty())
    d_string.append(1,' ');
  d_string+=DNSRecordContent::NumberToType(val);
}

// this function is on the fast path for the pdns_recursor
void RecordTextWriter::xfrIP(const uint32_t& val)
{
  if(!d_string.empty())
    d_string.append(1,' ');

  char tmp[17];
  uint32_t ip=val;
  uint8_t vals[4];

  memcpy(&vals[0], &ip, sizeof(ip));

  char *pos=tmp;

  for(int n=0; n < 4; ++n) {
    if(vals[n]<10) {
      *(pos++)=vals[n]+'0';
    } else if(vals[n] < 100) {
      *(pos++)=(vals[n]/10) +'0';
      *(pos++)=(vals[n]%10) +'0';
    } else {
      *(pos++)=(vals[n]/100) +'0';
      vals[n]%=100;
      *(pos++)=(vals[n]/10) +'0';
      *(pos++)=(vals[n]%10) +'0';
    }
    if(n!=3)
      *(pos++)='.';
  }
  *pos=0;
  d_string.append(tmp, pos);
}

void RecordTextWriter::xfrIP6(const std::string& val)
{
  char tmpbuf[16];
  char addrbuf[40];

  if(!d_string.empty())
   d_string.append(1,' ');
  
  val.copy(tmpbuf,16);

  if (inet_ntop(AF_INET6, tmpbuf, addrbuf, sizeof addrbuf) == NULL)
    throw RecordTextException("Unable to convert to ipv6 address");
  
  d_string += std::string(addrbuf);
}

void RecordTextWriter::xfrCAWithoutPort(uint8_t version, ComboAddress &val)
{
  string ip = val.toString();

  if(!d_string.empty())
    d_string.append(1,' ');

  d_string += ip;
}

void RecordTextWriter::xfrCAPort(ComboAddress &val)
{
  xfr16BitInt(val.sin4.sin_port);
}

void RecordTextWriter::xfrTime(const uint32_t& val)
{
  if(!d_string.empty())
    d_string.append(1,' ');
  
  struct tm tm;
  time_t time=val; // Y2038 bug!
  gmtime_r(&time, &tm);

<<<<<<< HEAD
  static const boost::format fmt("%04d%02d%02d" "%02d%02d%02d");
  d_string += boost::str(boost::format(fmt) % (tm.tm_year+1900) % (tm.tm_mon+1) % tm.tm_mday % tm.tm_hour % tm.tm_min % tm.tm_sec);
=======
  char tmp[16];
  snprintf(tmp, sizeof(tmp), "%04d%02d%02d" "%02d%02d%02d", 
           tm.tm_year+1900, tm.tm_mon+1, tm.tm_mday, 
           tm.tm_hour, tm.tm_min, tm.tm_sec);
  
  d_string += tmp;
>>>>>>> 3001ade0
}


void RecordTextWriter::xfr16BitInt(const uint16_t& val)
{
  xfr32BitInt(val);
}

void RecordTextWriter::xfr8BitInt(const uint8_t& val)
{
  xfr32BitInt(val);
}

// should not mess with the escapes
void RecordTextWriter::xfrName(const DNSName& val, bool, bool noDot)
{
  if(!d_string.empty())
    d_string.append(1,' ');
  
  if(d_nodot) {
    d_string+=val.toStringRootDot();
  }
  else
  {
    d_string+=val.toString();
  }
}

void RecordTextWriter::xfrBlobNoSpaces(const string& val, int size)
{
  xfrBlob(val, size);
}

void RecordTextWriter::xfrBlob(const string& val, int)
{
  if(!d_string.empty())
    d_string.append(1,' ');

  d_string+=Base64Encode(val);
}

void RecordTextWriter::xfrHexBlob(const string& val, bool)
{
  if(!d_string.empty())
    d_string.append(1,' ');

  if(val.empty()) {
    d_string.append(1,'-');
    return;
  }

  string::size_type limit=val.size();
  char tmp[5];
  for(string::size_type n = 0; n < limit; ++n) {
    snprintf(tmp, sizeof(tmp), "%02x", (unsigned char)val[n]);
    d_string+=tmp;
  }
}

void RecordTextWriter::xfrText(const string& val, bool multi, bool lenField)
{
  if(!d_string.empty())
    d_string.append(1,' ');

  d_string.append(val);
}

void RecordTextWriter::xfrUnquotedText(const string& val, bool lenField)
{
  if(!d_string.empty())
    d_string.append(1,' ');
  d_string.append(val);
}

#ifdef TESTING

int main(int argc, char**argv)
try
{
  RecordTextReader rtr(argv[1], argv[2]);
  
  unsigned int order, pref;
  string flags, services, regexp, replacement;
  string mx;

  rtr.xfrInt(order);
  rtr.xfrInt(pref);
  rtr.xfrText(flags);
  rtr.xfrText(services);
  rtr.xfrText(regexp);
  rtr.xfrName(replacement);

  cout<<"order: "<<order<<", pref: "<<pref<<"\n";
  cout<<"flags: \""<<flags<<"\", services: \""<<services<<"\", regexp: \""<<regexp<<"\", replacement: "<<replacement<<"\n";

  string out;
  RecordTextWriter rtw(out);

  rtw.xfrInt(order);
  rtw.xfrInt(pref);
  rtw.xfrText(flags);
  rtw.xfrText(services);
  rtw.xfrText(regexp);
  rtw.xfrName(replacement);

  cout<<"Regenerated: '"<<out<<"'\n";
  
}
catch(std::exception& e)
{
  cerr<<"Fatal: "<<e.what()<<endl;
}

#endif<|MERGE_RESOLUTION|>--- conflicted
+++ resolved
@@ -545,17 +545,8 @@
   time_t time=val; // Y2038 bug!
   gmtime_r(&time, &tm);
 
-<<<<<<< HEAD
   static const boost::format fmt("%04d%02d%02d" "%02d%02d%02d");
   d_string += boost::str(boost::format(fmt) % (tm.tm_year+1900) % (tm.tm_mon+1) % tm.tm_mday % tm.tm_hour % tm.tm_min % tm.tm_sec);
-=======
-  char tmp[16];
-  snprintf(tmp, sizeof(tmp), "%04d%02d%02d" "%02d%02d%02d", 
-           tm.tm_year+1900, tm.tm_mon+1, tm.tm_mday, 
-           tm.tm_hour, tm.tm_min, tm.tm_sec);
-  
-  d_string += tmp;
->>>>>>> 3001ade0
 }
 
 
