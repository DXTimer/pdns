/*
    PowerDNS Versatile Database Driven Nameserver
    Copyright (C) 2002-2012  PowerDNS.COM BV

    This program is free software; you can redistribute it and/or modify
    it under the terms of the GNU General Public License version 2
    as published by the Free Software Foundation

    Additionally, the license of this program contains a special
    exception which allows to distribute the program in binary form when
    it is linked against OpenSSL.

    This program is distributed in the hope that it will be useful,
    but WITHOUT ANY WARRANTY; without even the implied warranty of
    MERCHANTABILITY or FITNESS FOR A PARTICULAR PURPOSE.  See the
    GNU General Public License for more details.

    You should have received a copy of the GNU General Public License
    along with this program; if not, write to the Free Software
    Foundation, Inc., 51 Franklin St, Fifth Floor, Boston, MA  02110-1301  USA
*/
#ifdef HAVE_CONFIG_H
#include "config.h"
#endif
#include <boost/algorithm/string.hpp>
#include <boost/scoped_array.hpp>
#include "auth-packetcache.hh"
#include "utility.hh"
#include "threadname.hh"
#include "dnssecinfra.hh"
#include "dnsseckeeper.hh"
#include <cstdio>
#include "base32.hh"
#include <cstring>
#include <cstdlib>
#include <sys/types.h>
#include <netinet/tcp.h>
#include <iostream>
#include <string>
#include "tcpreceiver.hh"
#include "sstuff.hh"

#include <errno.h>
#include <signal.h>
#include "base64.hh"
#include "ueberbackend.hh"
#include "dnspacket.hh"
#include "nameserver.hh"
#include "distributor.hh"
#include "lock.hh"
#include "logger.hh"
#include "arguments.hh"

#include "common_startup.hh"
#include "packethandler.hh"
#include "statbag.hh"
#include "communicator.hh"
#include "namespaces.hh"
#include "signingpipe.hh"
#include "stubresolver.hh"
extern AuthPacketCache PC;
extern StatBag S;

/**
\file tcpreceiver.cc
\brief This file implements the tcpreceiver that receives and answers questions over TCP/IP
*/

std::mutex TCPNameserver::s_plock;
std::unique_ptr<Semaphore> TCPNameserver::d_connectionroom_sem{nullptr};
std::unique_ptr<PacketHandler> TCPNameserver::s_P{nullptr};
unsigned int TCPNameserver::d_maxTCPConnections = 0;
NetmaskGroup TCPNameserver::d_ng;
size_t TCPNameserver::d_maxTransactionsPerConn;
size_t TCPNameserver::d_maxConnectionsPerClient;
unsigned int TCPNameserver::d_idleTimeout;
unsigned int TCPNameserver::d_maxConnectionDuration;
std::mutex TCPNameserver::s_clientsCountMutex;
std::map<ComboAddress,size_t,ComboAddress::addressOnlyLessThan> TCPNameserver::s_clientsCount;

void TCPNameserver::go()
{
  g_log<<Logger::Error<<"Creating backend connection for TCP"<<endl;
  s_P.reset();
  try {
    s_P=make_unique<PacketHandler>();
  }
  catch(PDNSException &ae) {
    g_log<<Logger::Error<<"TCP server is unable to launch backends - will try again when questions come in: "<<ae.reason<<endl;
  }

  std::thread th([this](){thread();});
  th.detach();
}

// throws PDNSException if things didn't go according to plan, returns 0 if really 0 bytes were read
static int readnWithTimeout(int fd, void* buffer, unsigned int n, unsigned int idleTimeout, bool throwOnEOF=true, unsigned int totalTimeout=0)
{
  unsigned int bytes=n;
  char *ptr = (char*)buffer;
  int ret;
  time_t start = 0;
  unsigned int remainingTotal = totalTimeout;
  if (totalTimeout) {
    start = time(nullptr);
  }
  while(bytes) {
    ret=read(fd, ptr, bytes);
    if(ret < 0) {
      if(errno==EAGAIN) {
        ret=waitForData(fd, (totalTimeout == 0 || idleTimeout <= remainingTotal) ? idleTimeout : remainingTotal);
        if(ret < 0)
          throw NetworkError("Waiting for data read");
        if(!ret)
          throw NetworkError("Timeout reading data");
        continue;
      }
      else
        throw NetworkError("Reading data: "+stringerror());
    }
    if(!ret) {
      if(!throwOnEOF && n == bytes)
        return 0;
      else
        throw NetworkError("Did not fulfill read from TCP due to EOF");
    }
    
    ptr += ret;
    bytes -= ret;
    if (totalTimeout) {
      time_t now = time(nullptr);
      unsigned int elapsed = now - start;
      if (elapsed >= remainingTotal) {
        throw NetworkError("Timeout while reading data");
      }
      start = now;
      remainingTotal -= elapsed;
    }
  }
  return n;
}

// ditto
static void writenWithTimeout(int fd, const void *buffer, unsigned int n, unsigned int idleTimeout)
{
  unsigned int bytes=n;
  const char *ptr = (char*)buffer;
  int ret;
  while(bytes) {
    ret=write(fd, ptr, bytes);
    if(ret < 0) {
      if(errno==EAGAIN) {
        ret=waitForRWData(fd, false, idleTimeout, 0);
        if(ret < 0)
          throw NetworkError("Waiting for data write");
        if(!ret)
          throw NetworkError("Timeout writing data");
        continue;
      }
      else
        throw NetworkError("Writing data: "+stringerror());
    }
    if(!ret) {
      throw NetworkError("Did not fulfill TCP write due to EOF");
    }
    
    ptr += ret;
    bytes -= ret;
  }
}

void TCPNameserver::sendPacket(std::unique_ptr<DNSPacket>& p, int outsock, bool last)
{
  g_rs.submitResponse(*p, false, last);

  uint16_t len=htons(p->getString().length());
  string buffer((const char*)&len, 2);
  buffer.append(p->getString());
  writenWithTimeout(outsock, buffer.c_str(), buffer.length(), d_idleTimeout);
}


void TCPNameserver::getQuestion(int fd, char *mesg, int pktlen, const ComboAddress &remote, unsigned int totalTime)
try
{
  readnWithTimeout(fd, mesg, pktlen, d_idleTimeout, true, totalTime);
}
catch(NetworkError& ae) {
  throw NetworkError("Error reading DNS data from TCP client "+remote.toString()+": "+ae.what());
}

static bool maxConnectionDurationReached(unsigned int maxConnectionDuration, time_t start, unsigned int& remainingTime)
{
  if (maxConnectionDuration) {
    time_t elapsed = time(nullptr) - start;
    if (elapsed >= maxConnectionDuration) {
      return true;
    }
    remainingTime = maxConnectionDuration - elapsed;
  }
  return false;
}

void TCPNameserver::decrementClientCount(const ComboAddress& remote)
{
  if (d_maxConnectionsPerClient) {
    std::lock_guard<std::mutex> lock(s_clientsCountMutex);
    s_clientsCount[remote]--;
    if (s_clientsCount[remote] == 0) {
      s_clientsCount.erase(remote);
    }
  }
}

void TCPNameserver::doConnection(int fd)
{
  setThreadName("pdns/tcpConnect");
  std::unique_ptr<DNSPacket> packet;
  ComboAddress remote;
  socklen_t remotelen=sizeof(remote);
  size_t transactions = 0;
  time_t start = 0;
  if (d_maxConnectionDuration) {
    start = time(nullptr);
  }

  if(getpeername(fd, (struct sockaddr *)&remote, &remotelen) < 0) {
    g_log<<Logger::Warning<<"Received question from socket which had no remote address, dropping ("<<stringerror()<<")"<<endl;
    d_connectionroom_sem->post();
    try {
      closesocket(fd);
    }
    catch(const PDNSException& e) {
      g_log<<Logger::Error<<"Error closing TCP socket: "<<e.reason<<endl;
    }
    return;
  }

  setNonBlocking(fd);
  try {
    int mesgsize=65535;
    boost::scoped_array<char> mesg(new char[mesgsize]);
    
    DLOG(g_log<<"TCP Connection accepted on fd "<<fd<<endl);
    bool logDNSQueries= ::arg().mustDo("log-dns-queries");
    for(;;) {
      unsigned int remainingTime = 0;
      transactions++;
      if (d_maxTransactionsPerConn && transactions > d_maxTransactionsPerConn) {
        g_log << Logger::Notice<<"TCP Remote "<< remote <<" exceeded the number of transactions per connection, dropping.";
        break;
      }
      if (maxConnectionDurationReached(d_maxConnectionDuration, start, remainingTime)) {
        g_log << Logger::Notice<<"TCP Remote "<< remote <<" exceeded the maximum TCP connection duration, dropping.";
        break;
      }

      uint16_t pktlen;
      if(!readnWithTimeout(fd, &pktlen, 2, d_idleTimeout, false, remainingTime))
        break;
      else
        pktlen=ntohs(pktlen);

      // this check will always be false *if* no one touches
      // the mesg array. pktlen can be maximum of 65535 as
      // it is 2 byte unsigned variable. In getQuestion, we 
      // write to 0 up to pktlen-1 so 65535 is just right. 

      // do not remove this check as it will catch if someone
      // decreases the mesg buffer size for some reason. 
      if(pktlen > mesgsize) {
        g_log<<Logger::Warning<<"Received an overly large question from "<<remote.toString()<<", dropping"<<endl;
        break;
      }
      
      if (maxConnectionDurationReached(d_maxConnectionDuration, start, remainingTime)) {
        g_log << Logger::Notice<<"TCP Remote "<< remote <<" exceeded the maximum TCP connection duration, dropping.";
        break;
      }

      getQuestion(fd, mesg.get(), pktlen, remote, remainingTime);
      S.inc("tcp-queries");      
      if(remote.sin4.sin_family == AF_INET6)
        S.inc("tcp6-queries");
      else
        S.inc("tcp4-queries");

      packet=make_unique<DNSPacket>(true);
      packet->setRemote(&remote);
      packet->d_tcp=true;
      packet->setSocket(fd);
      if(packet->parse(mesg.get(), pktlen)<0)
        break;
      
      if(packet->qtype.getCode()==QType::AXFR) {
        doAXFR(packet->qdomain, packet, fd);
        continue;
      }

      if(packet->qtype.getCode()==QType::IXFR) {
        doIXFR(packet, fd);
        continue;
      }

      std::unique_ptr<DNSPacket> reply; 
      auto cached = make_unique<DNSPacket>(false);
      if(logDNSQueries)  {
        string remote_text;
        if(packet->hasEDNSSubnet())
          remote_text = packet->getRemote().toString() + "<-" + packet->getRealRemote().toString();
        else
          remote_text = packet->getRemote().toString();
        g_log << Logger::Notice<<"TCP Remote "<< remote_text <<" wants '" << packet->qdomain<<"|"<<packet->qtype.toString() <<
        "', do = " <<packet->d_dnssecOk <<", bufsize = "<< packet->getMaxReplyLen();
      }

      if(PC.enabled()) {
        if(packet->couldBeCached() && PC.get(*packet, *cached)) { // short circuit - does the PacketCache recognize this question?
          if(logDNSQueries)
            g_log<<": packetcache HIT"<<endl;
          cached->setRemote(&packet->d_remote);
          cached->d.id=packet->d.id;
          cached->d.rd=packet->d.rd; // copy in recursion desired bit
          cached->commitD(); // commit d to the packet                        inlined

          sendPacket(cached, fd); // presigned, don't do it again
          continue;
        }
        if(logDNSQueries)
            g_log<<": packetcache MISS"<<endl;
      } else {
        if (logDNSQueries) {
          g_log<<endl;
        }
      }
      {
        std::lock_guard<std::mutex> l(s_plock);
        if(!s_P) {
          g_log<<Logger::Warning<<"TCP server is without backend connections, launching"<<endl;
          s_P=make_unique<PacketHandler>();
        }

        reply= s_P->doQuestion(*packet); // we really need to ask the backend :-)
      }

      if(!reply)  // unable to write an answer?
        break;

      sendPacket(reply, fd);
    }
  }
  catch(PDNSException &ae) {
    std::lock_guard<std::mutex> l(s_plock);
    s_P.reset(); // on next call, backend will be recycled
    g_log<<Logger::Error<<"TCP nameserver had error, cycling backend: "<<ae.reason<<endl;
  }
  catch(NetworkError &e) {
    g_log<<Logger::Info<<"TCP Connection Thread died because of network error: "<<e.what()<<endl;
  }

  catch(std::exception &e) {
    g_log<<Logger::Error<<"TCP Connection Thread died because of STL error: "<<e.what()<<endl;
  }
  catch( ... )
  {
    g_log << Logger::Error << "TCP Connection Thread caught unknown exception." << endl;
  }
  d_connectionroom_sem->post();

  try {
    closesocket(fd);
  }
  catch(const PDNSException& e) {
    g_log<<Logger::Error<<"Error closing TCP socket: "<<e.reason<<endl;
  }
  decrementClientCount(remote);
}


// call this method with s_plock held!
bool TCPNameserver::canDoAXFR(std::unique_ptr<DNSPacket>& q, bool isAXFR)
{
  if(::arg().mustDo("disable-axfr"))
    return false;

  string logPrefix=string(isAXFR ? "A" : "I")+"XFR-out zone '"+q->qdomain.toLogString()+"', client '"+q->getRemote().toStringWithPort()+"', ";

  if(q->d_havetsig) { // if you have one, it must be good
    TSIGRecordContent trc;
    DNSName keyname;
    string secret;
    if(!q->checkForCorrectTSIG(s_P->getBackend(), &keyname, &secret, &trc)) {
      return false;
    } else {
      getTSIGHashEnum(trc.d_algoName, q->d_tsig_algo);
    }

    DNSSECKeeper dk(s_P->getBackend());
    if(!dk.TSIGGrantsAccess(q->qdomain, keyname)) {
      g_log<<Logger::Warning<<logPrefix<<"denied: key with name '"<<keyname<<"' and algorithm '"<<getTSIGAlgoName(q->d_tsig_algo)<<"' does not grant access"<<endl;
      return false;
    }
    else {
      g_log<<Logger::Notice<<logPrefix<<"allowed: TSIG signed request with authorized key '"<<keyname<<"' and algorithm '"<<getTSIGAlgoName(q->d_tsig_algo)<<"'"<<endl;
      return true;
    }
  }
  
  // cerr<<"checking allow-axfr-ips"<<endl;
  if(!(::arg()["allow-axfr-ips"].empty()) && d_ng.match( (ComboAddress *) &q->d_remote )) {
    g_log<<Logger::Notice<<logPrefix<<"allowed: client IP is in allow-axfr-ips"<<endl;
    return true;
  }

  FindNS fns;

  // cerr<<"doing per-zone-axfr-acls"<<endl;
  SOAData sd;
  if(s_P->getBackend()->getSOAUncached(q->qdomain,sd)) {
    // cerr<<"got backend and SOA"<<endl;
    vector<string> acl;
    s_P->getBackend()->getDomainMetadata(q->qdomain, "ALLOW-AXFR-FROM", acl);
    for (const auto & i : acl) {
      // cerr<<"matching against "<<*i<<endl;
      if(pdns_iequals(i, "AUTO-NS")) {
        // cerr<<"AUTO-NS magic please!"<<endl;

        DNSResourceRecord rr;
        set<DNSName> nsset;

        sd.db->lookup(QType(QType::NS), q->qdomain, sd.domain_id);
        while (sd.db->get(rr)) {
          nsset.insert(DNSName(rr.content));
        }
        for(const auto & j: nsset) {
          vector<string> nsips=fns.lookup(j, s_P->getBackend());
          for(const auto & nsip : nsips) {
            // cerr<<"got "<<*k<<" from AUTO-NS"<<endl;
            if(nsip == q->getRemote().toString())
            {
              // cerr<<"got AUTO-NS hit"<<endl;
              g_log<<Logger::Notice<<logPrefix<<"allowed: client IP is in NSset"<<endl;
              return true;
            }
          }
        }
      }
      else
      {
        Netmask nm = Netmask(i);
        if(nm.match( (ComboAddress *) &q->d_remote ))
        {
          g_log<<Logger::Notice<<logPrefix<<"allowed: client IP is in per-zone ACL"<<endl;
          // cerr<<"hit!"<<endl;
          return true;
        }
      }
    }
  }  

  extern CommunicatorClass Communicator;

  if(Communicator.justNotified(q->qdomain, q->getRemote().toString())) { // we just notified this ip
    g_log<<Logger::Notice<<logPrefix<<"allowed: client IP is from recently notified secondary"<<endl;
    return true;
  }

  g_log<<Logger::Warning<<logPrefix<<"denied: client IP has no permission"<<endl;
  return false;
}

namespace {
  struct NSECXEntry
  {
    NSECBitmap d_set;
    unsigned int d_ttl;
    bool d_auth;
  };

  static std::unique_ptr<DNSPacket> getFreshAXFRPacket(std::unique_ptr<DNSPacket>& q)
  {
    std::unique_ptr<DNSPacket> ret = std::unique_ptr<DNSPacket>(q->replyPacket());
    ret->setCompress(false);
    ret->d_dnssecOk=false; // RFC 5936, 2.2.5
    ret->d_tcp = true;
    return ret;
  }
}


/** do the actual zone transfer. Return 0 in case of error, 1 in case of success */
int TCPNameserver::doAXFR(const DNSName &target, std::unique_ptr<DNSPacket>& q, int outsock)
{
  string logPrefix="AXFR-out zone '"+target.toLogString()+"', client '"+q->getRemote().toStringWithPort()+"', ";

  std::unique_ptr<DNSPacket> outpacket= getFreshAXFRPacket(q);
  if(q->d_dnssecOk)
    outpacket->d_dnssecOk=true; // RFC 5936, 2.2.5 'SHOULD'

  g_log<<Logger::Warning<<logPrefix<<"transfer initiated"<<endl;

  // determine if zone exists and AXFR is allowed using existing backend before spawning a new backend.
  SOAData sd;
  {
    std::lock_guard<std::mutex> l(s_plock);
    DLOG(g_log<<logPrefix<<"looking for SOA"<<endl);    // find domain_id via SOA and list complete domain. No SOA, no AXFR
    if(!s_P) {
      g_log<<Logger::Warning<<"TCP server is without backend connections in doAXFR, launching"<<endl;
      s_P=make_unique<PacketHandler>();
    }

    // canDoAXFR does all the ACL checks, and has the if(disable-axfr) shortcut, call it first.
    if (!canDoAXFR(q, true)) {
      g_log<<Logger::Warning<<logPrefix<<"failed: client may not request AXFR"<<endl;
      outpacket->setRcode(RCode::NotAuth);
      sendPacket(outpacket,outsock);
      return 0;
    }

    if(!s_P->getBackend()->getSOAUncached(target, sd)) {
      g_log<<Logger::Warning<<logPrefix<<"failed: not authoritative"<<endl;
      outpacket->setRcode(RCode::NotAuth);
      sendPacket(outpacket,outsock);
      return 0;
    }
  }

  UeberBackend db;
  if(!db.getSOAUncached(target, sd)) {
    g_log<<Logger::Warning<<logPrefix<<"failed: not authoritative in second instance"<<endl;
    outpacket->setRcode(RCode::NotAuth);
    sendPacket(outpacket,outsock);
    return 0;
  }

  DNSSECKeeper dk(&db);
  DNSSECKeeper::clearCaches(target);
  bool securedZone = dk.isSecuredZone(target);
  bool presignedZone = dk.isPresigned(target);

  NSEC3PARAMRecordContent ns3pr;
  bool narrow;
  bool NSEC3Zone=false;
  if(securedZone && dk.getNSEC3PARAM(target, &ns3pr, &narrow)) {
    NSEC3Zone=true;
    if(narrow) {
      g_log<<Logger::Warning<<logPrefix<<"failed: not doing AXFR of an NSEC3 narrow zone"<<endl;
      outpacket->setRcode(RCode::Refused);
      sendPacket(outpacket,outsock);
      return 0;
    }
  }

  TSIGRecordContent trc;
  DNSName tsigkeyname;
  string tsigsecret;

  bool haveTSIGDetails = q->getTSIGDetails(&trc, &tsigkeyname);

  if(haveTSIGDetails && !tsigkeyname.empty()) {
    string tsig64;
    DNSName algorithm=trc.d_algoName; // FIXME400: check
    if (algorithm == DNSName("hmac-md5.sig-alg.reg.int"))
      algorithm = DNSName("hmac-md5");

    if(!db.getTSIGKey(tsigkeyname, &algorithm, &tsig64)) {
      g_log<<Logger::Warning<<logPrefix<<"TSIG key not found"<<endl;
      return 0;
    }
    if (B64Decode(tsig64, tsigsecret) == -1) {
      g_log<<Logger::Error<<logPrefix<<"unable to Base-64 decode TSIG key '"<<tsigkeyname<<"'"<<endl;
      return 0;
    }
  }
  
  
  // SOA *must* go out first, our signing pipe might reorder
  DLOG(g_log<<logPrefix<<"sending out SOA"<<endl);
  DNSZoneRecord soa = makeEditedDNSZRFromSOAData(dk, sd);
  outpacket->addRecord(DNSZoneRecord(soa));
  if(securedZone && !presignedZone) {
    set<DNSName> authSet;
    authSet.insert(target);
    addRRSigs(dk, db, authSet, outpacket->getRRS());
  }
  
  if(haveTSIGDetails && !tsigkeyname.empty())
    outpacket->setTSIGDetails(trc, tsigkeyname, tsigsecret, trc.d_mac); // first answer is 'normal'
  
  sendPacket(outpacket, outsock, false);
  
  trc.d_mac = outpacket->d_trc.d_mac;
  outpacket = getFreshAXFRPacket(q);

  
<<<<<<< HEAD
  ChunkedSigningPipe csp(target, (securedZone && !presignedZone), ::arg().asNum("signing-threads", 1));
  
  typedef map<DNSName, NSECXEntry, CanonDNSNameCompare> nsecxrepo_t;
  nsecxrepo_t nsecxrepo;
  vector<DNSZoneRecord> zrrs, cds, cdnskey;
=======
>>>>>>> e533e103
  DNSZoneRecord zrr;
  vector<DNSZoneRecord> zrrs;

<<<<<<< HEAD
  if(securedZone && !presignedZone) {
    // this is where the DNSKEYs go  in
    DNSSECKeeper::keyset_t keys = dk.getKeys(target);

    zrr.dr.d_name = target;
    zrr.dr.d_ttl = sd.minimum;
=======
  zrr.dr.d_name = target;
  zrr.dr.d_ttl = sd.minimum;
>>>>>>> e533e103

  if(securedZone && !presignedZone) { // this is where the DNSKEYs, CDNSKEYs and CDSs go in
    bool doCDNSKEY = true, doCDS = true;
    string publishCDNSKEY, publishCDS;
    dk.getPublishCDNSKEY(q->qdomain, publishCDNSKEY);
    dk.getPublishCDS(q->qdomain, publishCDS);

    set<uint32_t> entryPointIds;
    DNSSECKeeper::keyset_t entryPoints = dk.getEntryPoints(target);
    for (auto const& value : entryPoints) {
      entryPointIds.insert(value.second.id);
    }

    DNSSECKeeper::keyset_t keys = dk.getKeys(target);
    for(const DNSSECKeeper::keyset_t::value_type& value :  keys) {
      if (!value.second.published) {
        continue;
      }
      zrr.dr.d_type = QType::DNSKEY;
      zrr.dr.d_content = std::make_shared<DNSKEYRecordContent>(value.first.getDNSKEY());
      DNSName keyname = NSEC3Zone ? DNSName(toBase32Hex(hashQNameWithSalt(ns3pr, zrr.dr.d_name))) : zrr.dr.d_name;
      zrrs.push_back(zrr);

      // generate CDS and CDNSKEY records
      if(doCDNSKEY && entryPointIds.count(value.second.id) > 0){
        if(!publishCDNSKEY.empty()) {
          zrr.dr.d_type=QType::CDNSKEY;
          if (publishCDNSKEY == "0") {
            doCDNSKEY = false;
            zrr.dr.d_content=PacketHandler::s_deleteCDNSKEYContent;
            zrrs.push_back(zrr);
          } else {
            zrr.dr.d_content = std::make_shared<DNSKEYRecordContent>(value.first.getDNSKEY());
            zrrs.push_back(zrr);
          }
        }

        if(doCDS && !publishCDS.empty()){
          doCDS = false;
          zrr.dr.d_type=QType::CDS;
          vector<string> digestAlgos;
          stringtok(digestAlgos, publishCDS, ", ");
          if(std::find(digestAlgos.begin(), digestAlgos.end(), "0") != digestAlgos.end()) {
            zrr.dr.d_content=PacketHandler::s_deleteCDSContent;
            zrrs.push_back(zrr);
          } else {
            for(auto const &digestAlgo : digestAlgos) {
              zrr.dr.d_content=std::make_shared<DSRecordContent>(makeDSFromDNSKey(target, value.first.getDNSKEY(), pdns_stou(digestAlgo)));
              zrrs.push_back(zrr);
            }
          }
        }
      }
    }

  }

  if(NSEC3Zone) { // now stuff in the NSEC3PARAM
<<<<<<< HEAD
    zrr.dr.d_name = target;
    zrr.dr.d_ttl = sd.minimum;
    flags = ns3pr.d_flags;
=======
    uint8_t flags = ns3pr.d_flags;
>>>>>>> e533e103
    zrr.dr.d_type = QType::NSEC3PARAM;
    ns3pr.d_flags = 0;
    zrr.dr.d_content = std::make_shared<NSEC3PARAMRecordContent>(ns3pr);
    ns3pr.d_flags = flags;
    DNSName keyname = DNSName(toBase32Hex(hashQNameWithSalt(ns3pr, zrr.dr.d_name)));
    zrrs.push_back(zrr);
  }
  
  // now start list zone
  if(!(sd.db->list(target, sd.domain_id))) {  
    g_log<<Logger::Error<<logPrefix<<"backend signals error condition, aborting AXFR"<<endl;
    outpacket->setRcode(RCode::ServFail);
    sendPacket(outpacket,outsock);
    return 0;
  }


  const bool rectify = !(presignedZone || ::arg().mustDo("disable-axfr-rectify"));
  set<DNSName> qnames, nsset, terms;
<<<<<<< HEAD

  // Add the CDNSKEY and CDS records we created earlier
  for (auto const &synth_zrr : cds)
    zrrs.push_back(synth_zrr);

  for (auto const &synth_zrr : cdnskey)
    zrrs.push_back(synth_zrr);
=======
>>>>>>> e533e103

  while(sd.db->get(zrr)) {
    if (!presignedZone) {
      if (zrr.dr.d_type == QType::RRSIG) {
        continue;
      }
      if (zrr.dr.d_type == QType::DNSKEY || zrr.dr.d_type == QType::CDNSKEY || zrr.dr.d_type == QType::CDS) {
        if(!::arg().mustDo("direct-dnskey")) {
          continue;
        } else {
          zrr.dr.d_ttl = sd.minimum;
        }
      }
    }
    zrr.dr.d_name.makeUsLowerCase();
    if(zrr.dr.d_name.isPartOf(target)) {
      if (zrr.dr.d_type == QType::ALIAS && ::arg().mustDo("outgoing-axfr-expand-alias")) {
        vector<DNSZoneRecord> ips;
        int ret1 = stubDoResolve(getRR<ALIASRecordContent>(zrr.dr)->d_content, QType::A, ips);
        int ret2 = stubDoResolve(getRR<ALIASRecordContent>(zrr.dr)->d_content, QType::AAAA, ips);
        if(ret1 != RCode::NoError || ret2 != RCode::NoError) {
          g_log<<Logger::Warning<<logPrefix<<"error resolving for ALIAS "<<zrr.dr.d_content->getZoneRepresentation()<<", aborting AXFR"<<endl;
          outpacket->setRcode(RCode::ServFail);
          sendPacket(outpacket,outsock);
          return 0;
        }
        for(const auto& ip: ips) {
          zrr.dr.d_type = ip.dr.d_type;
          zrr.dr.d_content = ip.dr.d_content;
          zrrs.push_back(zrr);
        }
        continue;
      }

      if (rectify) {
        if (zrr.dr.d_type) {
          qnames.insert(zrr.dr.d_name);
          if(zrr.dr.d_type == QType::NS && zrr.dr.d_name!=target)
            nsset.insert(zrr.dr.d_name);
        } else {
          // remove existing ents
          continue;
        }
      }
      zrrs.push_back(zrr);
    } else {
      if (zrr.dr.d_type)
        g_log<<Logger::Warning<<logPrefix<<"zone contains out-of-zone data '"<<zrr.dr.d_name<<"|"<<DNSRecordContent::NumberToType(zrr.dr.d_type)<<"', ignoring"<<endl;
<<<<<<< HEAD
=======
    }
  }

  for (auto loopRR : zrrs) {
    if ((loopRR.dr.d_type == QType::SVCB || loopRR.dr.d_type == QType::HTTPS)) {
      // Process auto hints
      // TODO this is an almost copy of the code in the packethandler
      auto rrc = getRR<SVCBBaseRecordContent>(loopRR.dr);
      if (rrc == nullptr) {
        continue;
      }
      DNSName svcTarget = rrc->getTarget().isRoot() ? loopRR.dr.d_name : rrc->getTarget();
      if (rrc->autoHint(SvcParam::ipv4hint)) {
        sd.db->lookup(QType::A, svcTarget, sd.domain_id);
        vector<ComboAddress> hints;
        DNSZoneRecord rr;
        while (sd.db->get(rr)) {
          auto arrc = getRR<ARecordContent>(rr.dr);
          hints.push_back(arrc->getCA());
        }
        if (hints.size() == 0) {
          rrc->removeParam(SvcParam::ipv4hint);
        } else {
          rrc->setHints(SvcParam::ipv4hint, hints);
        }
      }

      if (rrc->autoHint(SvcParam::ipv6hint)) {
        sd.db->lookup(QType::AAAA, svcTarget, sd.domain_id);
        vector<ComboAddress> hints;
        DNSZoneRecord rr;
        while (sd.db->get(rr)) {
          auto arrc = getRR<AAAARecordContent>(rr.dr);
          hints.push_back(arrc->getCA());
        }
        if (hints.size() == 0) {
          rrc->removeParam(SvcParam::ipv6hint);
        } else {
          rrc->setHints(SvcParam::ipv6hint, hints);
        }
      }
>>>>>>> e533e103
    }
  }

  // Group records by name and type, signpipe stumbles over interrupted rrsets
  if(securedZone && !presignedZone) {
    sort(zrrs.begin(), zrrs.end(), [](const DNSZoneRecord& a, const DNSZoneRecord& b) {
      return tie(a.dr.d_name, a.dr.d_type) < tie(b.dr.d_name, b.dr.d_type);
    });
  }

  if(rectify) {
    // set auth
    for(DNSZoneRecord &loopZRR :  zrrs) {
      loopZRR.auth=true;
      if (loopZRR.dr.d_type != QType::NS || loopZRR.dr.d_name!=target) {
        DNSName shorter(loopZRR.dr.d_name);
        do {
          if (shorter==target) // apex is always auth
            break;
          if(nsset.count(shorter) && !(loopZRR.dr.d_name==shorter && loopZRR.dr.d_type == QType::DS)) {
            loopZRR.auth=false;
            break;
          }
        } while(shorter.chopOff());
      }
    }

    if(NSEC3Zone) {
      // ents are only required for NSEC3 zones
      uint32_t maxent = ::arg().asNum("max-ent-entries");
      set<DNSName> nsec3set, nonterm;
      for (auto &loopZRR: zrrs) {
        bool skip=false;
        DNSName shorter = loopZRR.dr.d_name;
        if (shorter != target && shorter.chopOff() && shorter != target) {
          do {
            if(nsset.count(shorter)) {
              skip=true;
              break;
            }
          } while(shorter.chopOff() && shorter != target);
        }
        shorter = loopZRR.dr.d_name;
        if(!skip && (loopZRR.dr.d_type != QType::NS || !ns3pr.d_flags)) {
          do {
            if(!nsec3set.count(shorter)) {
              nsec3set.insert(shorter);
            }
          } while(shorter != target && shorter.chopOff());
        }
      }

      for(DNSZoneRecord &loopZRR :  zrrs) {
        DNSName shorter(loopZRR.dr.d_name);
        while(shorter != target && shorter.chopOff()) {
          if(!qnames.count(shorter) && !nonterm.count(shorter) && nsec3set.count(shorter)) {
            if(!(maxent)) {
              g_log<<Logger::Warning<<logPrefix<<"zone has too many empty non terminals, aborting AXFR"<<endl;
              outpacket->setRcode(RCode::ServFail);
              sendPacket(outpacket,outsock);
              return 0;
            }
            nonterm.insert(shorter);
            --maxent;
          }
        }
      }

      for(const auto& nt :  nonterm) {
        DNSZoneRecord tempRR;
        tempRR.dr.d_name=nt;
        tempRR.dr.d_type=QType::ENT;
        tempRR.auth=true;
        zrrs.push_back(tempRR);
      }
    }
  }


  /* now write all other records */

  typedef map<DNSName, NSECXEntry, CanonDNSNameCompare> nsecxrepo_t;
  nsecxrepo_t nsecxrepo;

  ChunkedSigningPipe csp(target, (securedZone && !presignedZone), ::arg().asNum("signing-threads", 1));

  DNSName keyname;
  unsigned int udiff;
  DTime dt;
  dt.set();
  int records=0;
  for(DNSZoneRecord &loopZRR :  zrrs) {
    records++;
    if(securedZone && (loopZRR.auth || loopZRR.dr.d_type == QType::NS)) {
      if (NSEC3Zone || loopZRR.dr.d_type) {
        if (presignedZone && NSEC3Zone && loopZRR.dr.d_type == QType::RRSIG && getRR<RRSIGRecordContent>(loopZRR.dr)->d_type == QType::NSEC3) {
          keyname = loopZRR.dr.d_name.makeRelative(sd.qname);
        } else {
          keyname = NSEC3Zone ? DNSName(toBase32Hex(hashQNameWithSalt(ns3pr, loopZRR.dr.d_name))) : loopZRR.dr.d_name;
        }
        NSECXEntry& ne = nsecxrepo[keyname];
        ne.d_ttl = sd.getNegativeTTL();
        ne.d_auth = (ne.d_auth || loopZRR.auth || (NSEC3Zone && (!ns3pr.d_flags)));
        if (loopZRR.dr.d_type && loopZRR.dr.d_type != QType::RRSIG) {
          ne.d_set.set(loopZRR.dr.d_type);
        }
      }
    }

    if (!loopZRR.dr.d_type)
      continue; // skip empty non-terminals

    if(loopZRR.dr.d_type == QType::SOA)
      continue; // skip SOA - would indicate end of AXFR

    if(csp.submit(loopZRR)) {
      for(;;) {
        outpacket->getRRS() = csp.getChunk();
        if(!outpacket->getRRS().empty()) {
          if(haveTSIGDetails && !tsigkeyname.empty())
            outpacket->setTSIGDetails(trc, tsigkeyname, tsigsecret, trc.d_mac, true);
          sendPacket(outpacket, outsock, false);
          trc.d_mac=outpacket->d_trc.d_mac;
          outpacket=getFreshAXFRPacket(q);
        }
        else
          break;
      }
    }
  }
  /*
  udiff=dt.udiffNoReset();
  cerr<<"Starting NSEC: "<<csp.d_signed/(udiff/1000000.0)<<" sigs/s, "<<csp.d_signed<<" / "<<udiff/1000000.0<<endl;
  cerr<<"Outstanding: "<<csp.d_outstanding<<", "<<csp.d_queued - csp.d_signed << endl;
  cerr<<"Ready for consumption: "<<csp.getReady()<<endl;
  */
  if(securedZone) {
    if(NSEC3Zone) {
      for(nsecxrepo_t::const_iterator iter = nsecxrepo.begin(); iter != nsecxrepo.end(); ++iter) {
        if(iter->second.d_auth) {
          NSEC3RecordContent n3rc;
          n3rc.set(iter->second.d_set);
          const auto numberOfTypesSet = n3rc.numberOfTypesSet();
          if (numberOfTypesSet != 0 && (numberOfTypesSet != 1 || !n3rc.isSet(QType::NS))) {
            n3rc.set(QType::RRSIG);
          }
          n3rc.d_salt = ns3pr.d_salt;
          n3rc.d_flags = ns3pr.d_flags;
          n3rc.d_iterations = ns3pr.d_iterations;
          n3rc.d_algorithm = DNSSECKeeper::DIGEST_SHA1; // SHA1, fixed in PowerDNS for now
          nsecxrepo_t::const_iterator inext = iter;
          ++inext;
          if(inext == nsecxrepo.end())
            inext = nsecxrepo.begin();
          while(!inext->second.d_auth && inext != iter)
          {
            ++inext;
            if(inext == nsecxrepo.end())
              inext = nsecxrepo.begin();
          }
          n3rc.d_nexthash = fromBase32Hex(inext->first.toStringNoDot());
          zrr.dr.d_name = iter->first+sd.qname;

          zrr.dr.d_ttl = sd.getNegativeTTL();
          zrr.dr.d_content = std::make_shared<NSEC3RecordContent>(std::move(n3rc));
          zrr.dr.d_type = QType::NSEC3;
          zrr.dr.d_place = DNSResourceRecord::ANSWER;
          zrr.auth=true;
          if(csp.submit(zrr)) {
            for(;;) {
              outpacket->getRRS() = csp.getChunk();
              if(!outpacket->getRRS().empty()) {
                if(haveTSIGDetails && !tsigkeyname.empty())
                  outpacket->setTSIGDetails(trc, tsigkeyname, tsigsecret, trc.d_mac, true);
                sendPacket(outpacket, outsock, false);
                trc.d_mac=outpacket->d_trc.d_mac;
                outpacket=getFreshAXFRPacket(q);
              }
              else
                break;
            }
          }
        }
      }
    }
    else for(nsecxrepo_t::const_iterator iter = nsecxrepo.begin(); iter != nsecxrepo.end(); ++iter) {
      NSECRecordContent nrc;
      nrc.set(iter->second.d_set);
      nrc.set(QType::RRSIG);
      nrc.set(QType::NSEC);

      if(boost::next(iter) != nsecxrepo.end())
        nrc.d_next = boost::next(iter)->first;
      else
        nrc.d_next=nsecxrepo.begin()->first;
      zrr.dr.d_name = iter->first;

      zrr.dr.d_ttl = sd.getNegativeTTL();
      zrr.dr.d_content = std::make_shared<NSECRecordContent>(std::move(nrc));
      zrr.dr.d_type = QType::NSEC;
      zrr.dr.d_place = DNSResourceRecord::ANSWER;
      zrr.auth=true;
      if(csp.submit(zrr)) {
        for(;;) {
          outpacket->getRRS() = csp.getChunk();
          if(!outpacket->getRRS().empty()) {
            if(haveTSIGDetails && !tsigkeyname.empty())
              outpacket->setTSIGDetails(trc, tsigkeyname, tsigsecret, trc.d_mac, true); 
            sendPacket(outpacket, outsock, false);
            trc.d_mac=outpacket->d_trc.d_mac;
            outpacket=getFreshAXFRPacket(q);
          }
          else
            break;
        }
      }
    }
  }
  /*
  udiff=dt.udiffNoReset();
  cerr<<"Flushing pipe: "<<csp.d_signed/(udiff/1000000.0)<<" sigs/s, "<<csp.d_signed<<" / "<<udiff/1000000.0<<endl;
  cerr<<"Outstanding: "<<csp.d_outstanding<<", "<<csp.d_queued - csp.d_signed << endl;
  cerr<<"Ready for consumption: "<<csp.getReady()<<endl;
  * */
  for(;;) { 
    outpacket->getRRS() = csp.getChunk(true); // flush the pipe
    if(!outpacket->getRRS().empty()) {
      if(haveTSIGDetails && !tsigkeyname.empty())
        outpacket->setTSIGDetails(trc, tsigkeyname, tsigsecret, trc.d_mac, true); // first answer is 'normal'
      sendPacket(outpacket, outsock, false);
      trc.d_mac=outpacket->d_trc.d_mac;
      outpacket=getFreshAXFRPacket(q);
    }
    else 
      break;
  }
  
  udiff=dt.udiffNoReset();
  if(securedZone) 
    g_log<<Logger::Debug<<logPrefix<<"done signing: "<<csp.d_signed/(udiff/1000000.0)<<" sigs/s, "<<endl;
  
  DLOG(g_log<<logPrefix<<"done writing out records"<<endl);
  /* and terminate with yet again the SOA record */
  outpacket=getFreshAXFRPacket(q);
  outpacket->addRecord(std::move(soa));
  if(haveTSIGDetails && !tsigkeyname.empty())
    outpacket->setTSIGDetails(trc, tsigkeyname, tsigsecret, trc.d_mac, true); 
  
  sendPacket(outpacket, outsock);
  
  DLOG(g_log<<logPrefix<<"last packet - close"<<endl);
  g_log<<Logger::Notice<<logPrefix<<"AXFR finished"<<endl;

  return 1;
}

int TCPNameserver::doIXFR(std::unique_ptr<DNSPacket>& q, int outsock)
{
  string logPrefix="IXFR-out zone '"+q->qdomain.toLogString()+"', client '"+q->getRemote().toStringWithPort()+"', ";

  std::unique_ptr<DNSPacket> outpacket=getFreshAXFRPacket(q);
  if(q->d_dnssecOk)
    outpacket->d_dnssecOk=true; // RFC 5936, 2.2.5 'SHOULD'

  uint32_t serial = 0;
  MOADNSParser mdp(false, q->getString());
  for(const auto & answer : mdp.d_answers) {
    const DNSRecord *rr = &answer.first;
    if (rr->d_type == QType::SOA && rr->d_place == DNSResourceRecord::AUTHORITY) {
      vector<string>parts;
      stringtok(parts, rr->d_content->getZoneRepresentation());
      if (parts.size() >= 3) {
        try {
          serial=pdns_stou(parts[2]);
        }
        catch(const std::out_of_range& oor) {
          g_log<<Logger::Warning<<logPrefix<<"invalid serial in IXFR query"<<endl;
          outpacket->setRcode(RCode::FormErr);
          sendPacket(outpacket,outsock);
          return 0;
        }
      } else {
        g_log<<Logger::Warning<<logPrefix<<"no serial in IXFR query"<<endl;
        outpacket->setRcode(RCode::FormErr);
        sendPacket(outpacket,outsock);
        return 0;
      }
    } else if (rr->d_type != QType::TSIG && rr->d_type != QType::OPT) {
<<<<<<< HEAD
      g_log<<Logger::Warning<<logPrefix<<"additional records in IXFR query, type: "<<QType(rr->d_type).getName()<<endl;
=======
      g_log<<Logger::Warning<<logPrefix<<"additional records in IXFR query, type: "<<QType(rr->d_type).toString()<<endl;
>>>>>>> e533e103
      outpacket->setRcode(RCode::FormErr);
      sendPacket(outpacket,outsock);
      return 0;
    }
  }

  g_log<<Logger::Warning<<logPrefix<<"transfer initiated with serial "<<serial<<endl;

  // determine if zone exists, XFR is allowed, and if IXFR can proceed using existing backend before spawning a new backend.
  SOAData sd;
  bool securedZone;
  bool serialPermitsIXFR;
  {
    std::lock_guard<std::mutex> l(s_plock);
    DLOG(g_log<<logPrefix<<"Looking for SOA"<<endl); // find domain_id via SOA and list complete domain. No SOA, no IXFR
    if(!s_P) {
      g_log<<Logger::Warning<<"TCP server is without backend connections in doIXFR, launching"<<endl;
      s_P=make_unique<PacketHandler>();
    }

    // canDoAXFR does all the ACL checks, and has the if(disable-axfr) shortcut, call it first.
    if(!canDoAXFR(q, false) || !s_P->getBackend()->getSOAUncached(q->qdomain, sd)) {
      g_log<<Logger::Warning<<logPrefix<<"failed: not authoritative"<<endl;
      outpacket->setRcode(RCode::NotAuth);
      sendPacket(outpacket,outsock);
      return 0;
    }

    DNSSECKeeper dk(s_P->getBackend());
    DNSSECKeeper::clearCaches(q->qdomain);
    bool narrow;
    securedZone = dk.isSecuredZone(q->qdomain);
    if(dk.getNSEC3PARAM(q->qdomain, nullptr, &narrow)) {
      if(narrow) {
        g_log<<Logger::Warning<<logPrefix<<"not doing IXFR of an NSEC3 narrow zone"<<endl;
        outpacket->setRcode(RCode::Refused);
        sendPacket(outpacket,outsock);
        return 0;
      }
    }

    serialPermitsIXFR = !rfc1982LessThan(serial, calculateEditSOA(sd.serial, dk, sd.qname));
  }

  if (serialPermitsIXFR) {
    DNSName target = q->qdomain;
    TSIGRecordContent trc;
    DNSName tsigkeyname;
    string tsigsecret;

    UeberBackend db;
    DNSSECKeeper dk(&db);

    bool haveTSIGDetails = q->getTSIGDetails(&trc, &tsigkeyname);

    if(haveTSIGDetails && !tsigkeyname.empty()) {
      string tsig64;
      DNSName algorithm=trc.d_algoName; // FIXME400: was toLowerCanonic, compare output
      if (algorithm == DNSName("hmac-md5.sig-alg.reg.int"))
        algorithm = DNSName("hmac-md5");
      if(!db.getTSIGKey(tsigkeyname, &algorithm, &tsig64)) {
        g_log<<Logger::Error<<logPrefix<<"TSIG key '"<<tsigkeyname<<"' not found"<<endl;
        return 0;
      }
      if (B64Decode(tsig64, tsigsecret) == -1) {
        g_log<<Logger::Error<<logPrefix<<"unable to Base-64 decode TSIG key '"<<tsigkeyname<<"'"<<endl;
        return 0;
      }
    }

    // SOA *must* go out first, our signing pipe might reorder
    DLOG(g_log<<logPrefix<<"sending out SOA"<<endl);
    DNSZoneRecord soa = makeEditedDNSZRFromSOAData(dk, sd);
    outpacket->addRecord(std::move(soa));
    if(securedZone && outpacket->d_dnssecOk) {
      set<DNSName> authSet;
      authSet.insert(target);
      addRRSigs(dk, db, authSet, outpacket->getRRS());
    }

    if(haveTSIGDetails && !tsigkeyname.empty())
      outpacket->setTSIGDetails(trc, tsigkeyname, tsigsecret, trc.d_mac); // first answer is 'normal'

    sendPacket(outpacket, outsock);

    g_log<<Logger::Notice<<logPrefix<<"IXFR finished"<<endl;

    return 1;
  }

  g_log<<Logger::Notice<<logPrefix<<"IXFR fallback to AXFR"<<endl;
  return doAXFR(q->qdomain, q, outsock);
}

TCPNameserver::~TCPNameserver()
{
}

TCPNameserver::TCPNameserver()
{
  d_maxTransactionsPerConn = ::arg().asNum("max-tcp-transactions-per-conn");
  d_idleTimeout = ::arg().asNum("tcp-idle-timeout");
  d_maxConnectionDuration = ::arg().asNum("max-tcp-connection-duration");
  d_maxConnectionsPerClient = ::arg().asNum("max-tcp-connections-per-client");

//  sem_init(&d_connectionroom_sem,0,::arg().asNum("max-tcp-connections"));
  d_connectionroom_sem = make_unique<Semaphore>( ::arg().asNum( "max-tcp-connections" ));
  d_maxTCPConnections = ::arg().asNum( "max-tcp-connections" );

  vector<string>locals;
  stringtok(locals,::arg()["local-address"]," ,");
  if(locals.empty())
    throw PDNSException("No local addresses specified");

  d_ng.toMasks(::arg()["allow-axfr-ips"] );

  signal(SIGPIPE,SIG_IGN);

  for(auto const &laddr : locals) {
    ComboAddress local(laddr, ::arg().asNum("local-port"));

    int s=socket(local.sin4.sin_family, SOCK_STREAM, 0);
    if(s<0)
      throw PDNSException("Unable to acquire TCP socket: "+stringerror());
    setCloseOnExec(s);

    int tmp=1;
    if(setsockopt(s, SOL_SOCKET,SO_REUSEADDR, (char*)&tmp, sizeof tmp) < 0) {
      g_log<<Logger::Error<<"Setsockopt failed"<<endl;
      _exit(1);
    }

    if (::arg().asNum("tcp-fast-open") > 0) {
#ifdef TCP_FASTOPEN
      int fastOpenQueueSize = ::arg().asNum("tcp-fast-open");
      if (setsockopt(s, IPPROTO_TCP, TCP_FASTOPEN, &fastOpenQueueSize, sizeof fastOpenQueueSize) < 0) {
        g_log<<Logger::Error<<"Failed to enable TCP Fast Open for listening socket "<<local.toStringWithPort()<<": "<<stringerror()<<endl;
      }
#else
      g_log<<Logger::Warning<<"TCP Fast Open configured but not supported for listening socket"<<endl;
#endif
    }

    if(::arg().mustDo("non-local-bind"))
      Utility::setBindAny(local.sin4.sin_family, s);

    if(local.isIPv6() && setsockopt(s, IPPROTO_IPV6, IPV6_V6ONLY, &tmp, sizeof(tmp)) < 0) {
      g_log<<Logger::Error<<"Failed to set IPv6 socket to IPv6 only, continuing anyhow: "<<stringerror()<<endl;
    }

    if(::bind(s, (sockaddr*)&local, local.getSocklen())<0) {
      int err = errno;
      close(s);
      if( err == EADDRNOTAVAIL && ! ::arg().mustDo("local-address-nonexist-fail") ) {
        g_log<<Logger::Error<<"Address " << local.toString() << " does not exist on this server - skipping TCP bind" << endl;
        continue;
      } else {
        g_log<<Logger::Error<<"Unable to bind to TCP socket " << local.toStringWithPort() << ": "<<stringerror(err)<<endl;
        throw PDNSException("Unable to bind to TCP socket");
      }
    }

    listen(s, 128);
    g_log<<Logger::Error<<"TCP server bound to "<<local.toStringWithPort()<<endl;
    d_sockets.push_back(s);
    struct pollfd pfd;
    memset(&pfd, 0, sizeof(pfd));
    pfd.fd = s;
    pfd.events = POLLIN;
    d_prfds.push_back(pfd);
  }
}


//! Start of TCP operations thread, we launch a new thread for each incoming TCP question
void TCPNameserver::thread()
{
  setThreadName("pdns/tcpnameser");
  try {
    for(;;) {
      int fd;
      ComboAddress remote;
      Utility::socklen_t addrlen=remote.getSocklen();

      int ret=poll(&d_prfds[0], d_prfds.size(), -1); // blocks, forever if need be
      if(ret <= 0)
        continue;

      int sock=-1;
      for(const pollfd& pfd :  d_prfds) {
        if(pfd.revents & POLLIN) {
          sock = pfd.fd;
          remote.sin4.sin_family = AF_INET6;
          addrlen=remote.getSocklen();

          if((fd=accept(sock, (sockaddr*)&remote, &addrlen))<0) {
            int err = errno;
            g_log<<Logger::Error<<"TCP question accept error: "<<stringerror(err)<<endl;
            
            if(err==EMFILE) {
              g_log<<Logger::Error<<"TCP handler out of filedescriptors, exiting, won't recover from this"<<endl;
              _exit(1);
            }
          }
          else {
            if (d_maxConnectionsPerClient) {
              std::lock_guard<std::mutex> lock(s_clientsCountMutex);
              if (s_clientsCount[remote] >= d_maxConnectionsPerClient) {
                g_log<<Logger::Notice<<"Limit of simultaneous TCP connections per client reached for "<< remote<<", dropping"<<endl;
                close(fd);
                continue;
              }
              s_clientsCount[remote]++;
            }

            d_connectionroom_sem->wait(); // blocks if no connections are available

            int room;
            d_connectionroom_sem->getValue( &room);
            if(room<1)
              g_log<<Logger::Warning<<"Limit of simultaneous TCP connections reached - raise max-tcp-connections"<<endl;

            try {
              std::thread connThread(doConnection, fd);
              connThread.detach();
            }
            catch (std::exception& e) {
              g_log<<Logger::Error<<"Error creating thread: "<<e.what()<<endl;
              d_connectionroom_sem->post();
              close(fd);
              decrementClientCount(remote);
            }
          }
        }
      }
    }
  }
  catch(PDNSException &AE) {
    g_log<<Logger::Error<<"TCP Nameserver thread dying because of fatal error: "<<AE.reason<<endl;
  }
  catch(...) {
    g_log<<Logger::Error<<"TCPNameserver dying because of an unexpected fatal error"<<endl;
  }
  _exit(1); // take rest of server with us
}


unsigned int TCPNameserver::numTCPConnections()
{
  int room;
  d_connectionroom_sem->getValue( &room);
  return d_maxTCPConnections - room;
}<|MERGE_RESOLUTION|>--- conflicted
+++ resolved
@@ -124,7 +124,7 @@
       else
         throw NetworkError("Did not fulfill read from TCP due to EOF");
     }
-    
+
     ptr += ret;
     bytes -= ret;
     if (totalTimeout) {
@@ -163,7 +163,7 @@
     if(!ret) {
       throw NetworkError("Did not fulfill TCP write due to EOF");
     }
-    
+
     ptr += ret;
     bytes -= ret;
   }
@@ -240,7 +240,7 @@
   try {
     int mesgsize=65535;
     boost::scoped_array<char> mesg(new char[mesgsize]);
-    
+
     DLOG(g_log<<"TCP Connection accepted on fd "<<fd<<endl);
     bool logDNSQueries= ::arg().mustDo("log-dns-queries");
     for(;;) {
@@ -263,23 +263,23 @@
 
       // this check will always be false *if* no one touches
       // the mesg array. pktlen can be maximum of 65535 as
-      // it is 2 byte unsigned variable. In getQuestion, we 
-      // write to 0 up to pktlen-1 so 65535 is just right. 
+      // it is 2 byte unsigned variable. In getQuestion, we
+      // write to 0 up to pktlen-1 so 65535 is just right.
 
       // do not remove this check as it will catch if someone
-      // decreases the mesg buffer size for some reason. 
+      // decreases the mesg buffer size for some reason.
       if(pktlen > mesgsize) {
         g_log<<Logger::Warning<<"Received an overly large question from "<<remote.toString()<<", dropping"<<endl;
         break;
       }
-      
+
       if (maxConnectionDurationReached(d_maxConnectionDuration, start, remainingTime)) {
         g_log << Logger::Notice<<"TCP Remote "<< remote <<" exceeded the maximum TCP connection duration, dropping.";
         break;
       }
 
       getQuestion(fd, mesg.get(), pktlen, remote, remainingTime);
-      S.inc("tcp-queries");      
+      S.inc("tcp-queries");
       if(remote.sin4.sin_family == AF_INET6)
         S.inc("tcp6-queries");
       else
@@ -291,7 +291,7 @@
       packet->setSocket(fd);
       if(packet->parse(mesg.get(), pktlen)<0)
         break;
-      
+
       if(packet->qtype.getCode()==QType::AXFR) {
         doAXFR(packet->qdomain, packet, fd);
         continue;
@@ -302,7 +302,7 @@
         continue;
       }
 
-      std::unique_ptr<DNSPacket> reply; 
+      std::unique_ptr<DNSPacket> reply;
       auto cached = make_unique<DNSPacket>(false);
       if(logDNSQueries)  {
         string remote_text;
@@ -405,7 +405,7 @@
       return true;
     }
   }
-  
+
   // cerr<<"checking allow-axfr-ips"<<endl;
   if(!(::arg()["allow-axfr-ips"].empty()) && d_ng.match( (ComboAddress *) &q->d_remote )) {
     g_log<<Logger::Notice<<logPrefix<<"allowed: client IP is in allow-axfr-ips"<<endl;
@@ -456,7 +456,7 @@
         }
       }
     }
-  }  
+  }
 
   extern CommunicatorClass Communicator;
 
@@ -572,8 +572,8 @@
       return 0;
     }
   }
-  
-  
+
+
   // SOA *must* go out first, our signing pipe might reorder
   DLOG(g_log<<logPrefix<<"sending out SOA"<<endl);
   DNSZoneRecord soa = makeEditedDNSZRFromSOAData(dk, sd);
@@ -583,38 +583,21 @@
     authSet.insert(target);
     addRRSigs(dk, db, authSet, outpacket->getRRS());
   }
-  
+
   if(haveTSIGDetails && !tsigkeyname.empty())
     outpacket->setTSIGDetails(trc, tsigkeyname, tsigsecret, trc.d_mac); // first answer is 'normal'
-  
+
   sendPacket(outpacket, outsock, false);
-  
+
   trc.d_mac = outpacket->d_trc.d_mac;
   outpacket = getFreshAXFRPacket(q);
 
-  
-<<<<<<< HEAD
-  ChunkedSigningPipe csp(target, (securedZone && !presignedZone), ::arg().asNum("signing-threads", 1));
-  
-  typedef map<DNSName, NSECXEntry, CanonDNSNameCompare> nsecxrepo_t;
-  nsecxrepo_t nsecxrepo;
-  vector<DNSZoneRecord> zrrs, cds, cdnskey;
-=======
->>>>>>> e533e103
+
   DNSZoneRecord zrr;
   vector<DNSZoneRecord> zrrs;
 
-<<<<<<< HEAD
-  if(securedZone && !presignedZone) {
-    // this is where the DNSKEYs go  in
-    DNSSECKeeper::keyset_t keys = dk.getKeys(target);
-
-    zrr.dr.d_name = target;
-    zrr.dr.d_ttl = sd.minimum;
-=======
   zrr.dr.d_name = target;
   zrr.dr.d_ttl = sd.minimum;
->>>>>>> e533e103
 
   if(securedZone && !presignedZone) { // this is where the DNSKEYs, CDNSKEYs and CDSs go in
     bool doCDNSKEY = true, doCDS = true;
@@ -673,13 +656,7 @@
   }
 
   if(NSEC3Zone) { // now stuff in the NSEC3PARAM
-<<<<<<< HEAD
-    zrr.dr.d_name = target;
-    zrr.dr.d_ttl = sd.minimum;
-    flags = ns3pr.d_flags;
-=======
     uint8_t flags = ns3pr.d_flags;
->>>>>>> e533e103
     zrr.dr.d_type = QType::NSEC3PARAM;
     ns3pr.d_flags = 0;
     zrr.dr.d_content = std::make_shared<NSEC3PARAMRecordContent>(ns3pr);
@@ -687,9 +664,9 @@
     DNSName keyname = DNSName(toBase32Hex(hashQNameWithSalt(ns3pr, zrr.dr.d_name)));
     zrrs.push_back(zrr);
   }
-  
+
   // now start list zone
-  if(!(sd.db->list(target, sd.domain_id))) {  
+  if(!(sd.db->list(target, sd.domain_id))) {
     g_log<<Logger::Error<<logPrefix<<"backend signals error condition, aborting AXFR"<<endl;
     outpacket->setRcode(RCode::ServFail);
     sendPacket(outpacket,outsock);
@@ -699,16 +676,6 @@
 
   const bool rectify = !(presignedZone || ::arg().mustDo("disable-axfr-rectify"));
   set<DNSName> qnames, nsset, terms;
-<<<<<<< HEAD
-
-  // Add the CDNSKEY and CDS records we created earlier
-  for (auto const &synth_zrr : cds)
-    zrrs.push_back(synth_zrr);
-
-  for (auto const &synth_zrr : cdnskey)
-    zrrs.push_back(synth_zrr);
-=======
->>>>>>> e533e103
 
   while(sd.db->get(zrr)) {
     if (!presignedZone) {
@@ -757,8 +724,6 @@
     } else {
       if (zrr.dr.d_type)
         g_log<<Logger::Warning<<logPrefix<<"zone contains out-of-zone data '"<<zrr.dr.d_name<<"|"<<DNSRecordContent::NumberToType(zrr.dr.d_type)<<"', ignoring"<<endl;
-<<<<<<< HEAD
-=======
     }
   }
 
@@ -800,7 +765,6 @@
           rrc->setHints(SvcParam::ipv6hint, hints);
         }
       }
->>>>>>> e533e103
     }
   }
 
@@ -1008,7 +972,7 @@
           outpacket->getRRS() = csp.getChunk();
           if(!outpacket->getRRS().empty()) {
             if(haveTSIGDetails && !tsigkeyname.empty())
-              outpacket->setTSIGDetails(trc, tsigkeyname, tsigsecret, trc.d_mac, true); 
+              outpacket->setTSIGDetails(trc, tsigkeyname, tsigsecret, trc.d_mac, true);
             sendPacket(outpacket, outsock, false);
             trc.d_mac=outpacket->d_trc.d_mac;
             outpacket=getFreshAXFRPacket(q);
@@ -1025,7 +989,7 @@
   cerr<<"Outstanding: "<<csp.d_outstanding<<", "<<csp.d_queued - csp.d_signed << endl;
   cerr<<"Ready for consumption: "<<csp.getReady()<<endl;
   * */
-  for(;;) { 
+  for(;;) {
     outpacket->getRRS() = csp.getChunk(true); // flush the pipe
     if(!outpacket->getRRS().empty()) {
       if(haveTSIGDetails && !tsigkeyname.empty())
@@ -1034,23 +998,23 @@
       trc.d_mac=outpacket->d_trc.d_mac;
       outpacket=getFreshAXFRPacket(q);
     }
-    else 
+    else
       break;
   }
-  
+
   udiff=dt.udiffNoReset();
-  if(securedZone) 
+  if(securedZone)
     g_log<<Logger::Debug<<logPrefix<<"done signing: "<<csp.d_signed/(udiff/1000000.0)<<" sigs/s, "<<endl;
-  
+
   DLOG(g_log<<logPrefix<<"done writing out records"<<endl);
   /* and terminate with yet again the SOA record */
   outpacket=getFreshAXFRPacket(q);
   outpacket->addRecord(std::move(soa));
   if(haveTSIGDetails && !tsigkeyname.empty())
-    outpacket->setTSIGDetails(trc, tsigkeyname, tsigsecret, trc.d_mac, true); 
-  
+    outpacket->setTSIGDetails(trc, tsigkeyname, tsigsecret, trc.d_mac, true);
+
   sendPacket(outpacket, outsock);
-  
+
   DLOG(g_log<<logPrefix<<"last packet - close"<<endl);
   g_log<<Logger::Notice<<logPrefix<<"AXFR finished"<<endl;
 
@@ -1089,11 +1053,7 @@
         return 0;
       }
     } else if (rr->d_type != QType::TSIG && rr->d_type != QType::OPT) {
-<<<<<<< HEAD
-      g_log<<Logger::Warning<<logPrefix<<"additional records in IXFR query, type: "<<QType(rr->d_type).getName()<<endl;
-=======
       g_log<<Logger::Warning<<logPrefix<<"additional records in IXFR query, type: "<<QType(rr->d_type).toString()<<endl;
->>>>>>> e533e103
       outpacket->setRcode(RCode::FormErr);
       sendPacket(outpacket,outsock);
       return 0;
@@ -1292,7 +1252,7 @@
           if((fd=accept(sock, (sockaddr*)&remote, &addrlen))<0) {
             int err = errno;
             g_log<<Logger::Error<<"TCP question accept error: "<<stringerror(err)<<endl;
-            
+
             if(err==EMFILE) {
               g_log<<Logger::Error<<"TCP handler out of filedescriptors, exiting, won't recover from this"<<endl;
               _exit(1);
