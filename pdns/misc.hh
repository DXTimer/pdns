--- conflicted
+++ resolved
@@ -380,13 +380,8 @@
 typedef unsigned long AtomicCounterInner;
 typedef std::atomic<AtomicCounterInner> AtomicCounter ;
 
-<<<<<<< HEAD
 // FIXME400 this should probably go?
-struct CIStringCompare: public std::binary_function<string, string, bool>
-=======
-// FIXME400 this should probably go? 
 struct CIStringCompare
->>>>>>> 9bcee8d1
 {
   bool operator()(const string& a, const string& b) const
   {
