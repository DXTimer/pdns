--- conflicted
+++ resolved
@@ -70,15 +70,9 @@
   return 0;
 }
 
-<<<<<<< HEAD
-ChunkedSigningPipe::ChunkedSigningPipe(const string& signerName, bool mustSign, const string& servers, unsigned int workers)
+ChunkedSigningPipe::ChunkedSigningPipe(const DNSName& signerName, bool mustSign, const string& servers, unsigned int workers)
   : d_queued(0), d_outstanding(0), d_numworkers(workers), d_submitted(0), d_signer(signerName),
     d_maxchunkrecords(100), d_tids(d_numworkers), d_mustSign(mustSign), d_final(false)
-=======
-ChunkedSigningPipe::ChunkedSigningPipe(const DNSName& signerName, bool mustSign, const string& servers, unsigned int workers) 
-  : d_queued(0), d_outstanding(0), d_signer(signerName), d_maxchunkrecords(100), d_numworkers(workers), d_tids(d_numworkers),
-    d_mustSign(mustSign), d_final(false), d_submitted(0)
->>>>>>> 21a3792f
 {
   d_rrsetToSign = new rrset_t;
   d_chunks.push_back(vector<DNSResourceRecord>()); // load an empty chunk
